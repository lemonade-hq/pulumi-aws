# This file is autogenerated, do not edit; changes may be undone by the next 'dep ensure'.


[[projects]]
  name = "github.com/agext/levenshtein"
  packages = ["."]
  revision = "5f10fee965225ac1eecdc234c09daf5cd9e7f7b6"
  version = "v1.2.1"

[[projects]]
  name = "github.com/apache/thrift"
  packages = ["lib/go/thrift"]
  revision = "b2a4d4ae21c789b689dd162deb819665567f481c"
  version = "0.10.0"

[[projects]]
  name = "github.com/apparentlymart/go-cidr"
  packages = ["cidr"]
  revision = "2bd8b58cf4275aeb086ade613de226773e29e853"

[[projects]]
  branch = "master"
  name = "github.com/apparentlymart/go-textseg"
  packages = ["textseg"]
  revision = "b836f5c4d331d1945a2fead7188db25432d73b69"

[[projects]]
  branch = "master"
  name = "github.com/armon/go-radix"
  packages = ["."]
  revision = "1fca145dffbcaa8fe914309b1ec0cfc67500fe61"

[[projects]]
  name = "github.com/aws/aws-sdk-go"
  packages = [
    "aws",
    "aws/arn",
    "aws/awserr",
    "aws/awsutil",
    "aws/client",
    "aws/client/metadata",
    "aws/corehandlers",
    "aws/credentials",
    "aws/credentials/ec2rolecreds",
    "aws/credentials/endpointcreds",
    "aws/credentials/stscreds",
    "aws/defaults",
    "aws/ec2metadata",
    "aws/endpoints",
    "aws/request",
    "aws/session",
    "aws/signer/v4",
    "internal/shareddefaults",
    "private/protocol",
    "private/protocol/ec2query",
    "private/protocol/json/jsonutil",
    "private/protocol/jsonrpc",
    "private/protocol/query",
    "private/protocol/query/queryutil",
    "private/protocol/rest",
    "private/protocol/restjson",
    "private/protocol/restxml",
    "private/protocol/xml/xmlutil",
    "private/signer/v2",
    "service/acm",
    "service/apigateway",
    "service/applicationautoscaling",
    "service/athena",
    "service/autoscaling",
    "service/batch",
    "service/cloudformation",
    "service/cloudfront",
    "service/cloudtrail",
    "service/cloudwatch",
    "service/cloudwatchevents",
    "service/cloudwatchlogs",
    "service/codebuild",
    "service/codecommit",
    "service/codedeploy",
    "service/codepipeline",
    "service/cognitoidentity",
    "service/cognitoidentityprovider",
    "service/configservice",
    "service/databasemigrationservice",
    "service/devicefarm",
    "service/directconnect",
    "service/directoryservice",
    "service/dynamodb",
    "service/ec2",
    "service/ecr",
    "service/ecs",
    "service/efs",
    "service/elasticache",
    "service/elasticbeanstalk",
    "service/elasticsearchservice",
    "service/elastictranscoder",
    "service/elb",
    "service/elbv2",
    "service/emr",
    "service/firehose",
    "service/glacier",
    "service/glue",
    "service/guardduty",
    "service/iam",
    "service/inspector",
    "service/iot",
    "service/kinesis",
    "service/kms",
    "service/lambda",
    "service/lightsail",
    "service/mediastore",
    "service/mq",
    "service/opsworks",
    "service/rds",
    "service/redshift",
    "service/route53",
    "service/s3",
    "service/servicecatalog",
    "service/servicediscovery",
    "service/ses",
    "service/sfn",
    "service/simpledb",
    "service/sns",
    "service/sqs",
    "service/ssm",
    "service/sts",
    "service/waf",
    "service/wafregional"
  ]
  revision = "9ed0c8de252f04ac45a65358377103d5a1aa2d92"
  version = "v1.12.66"

[[projects]]
  name = "github.com/beevik/etree"
  packages = ["."]
  revision = "af219c0c7ea1b67ec263c0b1b1b96d284a9181ce"

[[projects]]
  branch = "master"
  name = "github.com/bgentry/go-netrc"
  packages = ["netrc"]
  revision = "9fd32a8b3d3d3f9d43c341bfe098430e07609480"

[[projects]]
  name = "github.com/bgentry/speakeasy"
  packages = ["."]
  revision = "4aabc24848ce5fd31929f7d1e4ea74d3709c14cd"
  version = "v0.1.0"

[[projects]]
  name = "github.com/blang/semver"
  packages = ["."]
  revision = "4a1e882c79dcf4ec00d2e29fac74b9c8938d5052"

[[projects]]
  branch = "master"
  name = "github.com/codahale/hdrhistogram"
  packages = ["."]
  revision = "3a0bb77429bd3a61596f5e8a3172445844342120"

[[projects]]
  name = "github.com/davecgh/go-spew"
  packages = ["spew"]
  revision = "346938d642f2ec3594ed81d874461961cd0faa76"

[[projects]]
  name = "github.com/go-ini/ini"
  packages = ["."]
  revision = "32e4c1e6bc4e7d0d8451aa6b75200d19e37a536a"
  version = "v1.32.0"

[[projects]]
  branch = "master"
  name = "github.com/golang/glog"
  packages = ["."]
  revision = "23def4e6c14b4da8ac2ed8007337bc5eb5007998"

[[projects]]
  branch = "master"
  name = "github.com/golang/protobuf"
  packages = [
    "proto",
    "protoc-gen-go/descriptor",
    "ptypes",
    "ptypes/any",
    "ptypes/duration",
    "ptypes/empty",
    "ptypes/struct",
    "ptypes/timestamp"
  ]
  revision = "1e59b77b52bf8e4b449a57e6f79f21226d571845"

[[projects]]
  branch = "master"
  name = "github.com/grpc-ecosystem/grpc-opentracing"
  packages = ["go/otgrpc"]
  revision = "01f8541d537215b2867e2745a1eb85c58c7c6b81"

[[projects]]
  name = "github.com/hashicorp/errwrap"
  packages = ["."]
  revision = "7554cd9344cec97297fa6649b055a8c98c2a1e55"

[[projects]]
  name = "github.com/hashicorp/go-cleanhttp"
  packages = ["."]
  revision = "3573b8b52aa7b37b9358d966a898feb387f62437"

[[projects]]
  branch = "master"
  name = "github.com/hashicorp/go-getter"
  packages = [
    ".",
    "helper/url"
  ]
  revision = "2f449c791e6af9e532bc1aca36d1d3865b8537f9"

[[projects]]
  name = "github.com/hashicorp/go-multierror"
  packages = ["."]
  revision = "d30f09973e19c1dfcd120b2d9c4f168e68d6b5d5"

[[projects]]
  name = "github.com/hashicorp/go-uuid"
  packages = ["."]
  revision = "36289988d83ca270bc07c234c36f364b0dd9c9a7"

[[projects]]
  name = "github.com/hashicorp/go-version"
  packages = ["."]
  revision = "e96d3840402619007766590ecea8dd7af1292276"

[[projects]]
  name = "github.com/hashicorp/hcl"
  packages = [
    ".",
    "hcl/ast",
    "hcl/parser",
    "hcl/scanner",
    "hcl/strconv",
    "hcl/token",
    "json/parser",
    "json/scanner",
    "json/token"
  ]
  revision = "a4b07c25de5ff55ad3b8936cea69a79a3d95a855"

[[projects]]
  name = "github.com/hashicorp/hcl2"
  packages = [
    "gohcl",
    "hcl",
    "hcl/hclsyntax",
    "hcl/json",
    "hcldec",
    "hclparse"
  ]
  revision = "44bad6dbf5490f5da17ec991e664df3d017b706f"

[[projects]]
  name = "github.com/hashicorp/hil"
  packages = [
    ".",
    "ast",
    "parser",
    "scanner"
  ]
  revision = "fa9f258a92500514cc8e9c67020487709df92432"

[[projects]]
  name = "github.com/hashicorp/logutils"
  packages = ["."]
  revision = "0dc08b1671f34c4250ce212759ebd880f743d883"

[[projects]]
  branch = "pulumi-master"
  name = "github.com/hashicorp/terraform"
  packages = [
    "config",
    "config/configschema",
    "config/hcl2shim",
    "config/module",
    "dag",
    "flatmap",
    "helper/config",
    "helper/encryption",
    "helper/hashcode",
    "helper/hilmapstructure",
    "helper/logging",
    "helper/mutexkv",
    "helper/resource",
    "helper/schema",
    "helper/structure",
    "helper/validation",
    "moduledeps",
    "plugin/discovery",
    "registry/regsrc",
    "registry/response",
    "svchost",
    "svchost/auth",
    "svchost/disco",
    "terraform",
    "tfdiags",
    "version"
  ]
  revision = "aad0b3801b6e590b41305b6ab938669e834e5ca7"
  source = "github.com/pulumi/terraform"

[[projects]]
  name = "github.com/hashicorp/vault"
  packages = [
    "helper/compressutil",
    "helper/jsonutil",
    "helper/pgpkeys"
  ]
  revision = "9a60bf2a50e4dd1ba4b929a3ccf8072435cbdd0a"

[[projects]]
  name = "github.com/inconshreveable/mousetrap"
  packages = ["."]
  revision = "76626ae9c91c4f2a10f34cad8ce83ea42c93bb75"
  version = "v1.0"

[[projects]]
  name = "github.com/jen20/awspolicyequivalence"
  packages = ["."]
  revision = "3d48364a137a7847c1191b83740052dc7695878e"

[[projects]]
  name = "github.com/jmespath/go-jmespath"
  packages = ["."]
  revision = "0b12d6b5"

[[projects]]
  branch = "master"
  name = "github.com/keybase/go-crypto"
  packages = [
    "brainpool",
    "cast5",
    "curve25519",
    "ed25519",
    "ed25519/internal/edwards25519",
    "openpgp",
    "openpgp/armor",
    "openpgp/ecdh",
    "openpgp/elgamal",
    "openpgp/errors",
    "openpgp/packet",
    "openpgp/s2k",
    "rsa"
  ]
  revision = "f63716704117f5bd34d8f0f068f7e8369d20d4ab"

[[projects]]
  name = "github.com/mattn/go-isatty"
  packages = ["."]
  revision = "0360b2af4f38e8d38c7fce2a9f4e702702d73a39"
  version = "v0.0.3"

[[projects]]
  name = "github.com/mitchellh/cli"
  packages = ["."]
  revision = "65fcae5817c8600da98ada9d7edf26dd1a84837b"

[[projects]]
  name = "github.com/mitchellh/copystructure"
  packages = ["."]
  revision = "5af94aef99f597e6a9e1f6ac6be6ce0f3c96b49d"

[[projects]]
  name = "github.com/mitchellh/go-homedir"
  packages = ["."]
  revision = "b8bc1bf767474819792c23f32d8286a45736f1c6"

[[projects]]
  branch = "master"
  name = "github.com/mitchellh/go-ps"
  packages = ["."]
  revision = "4fdf99ab29366514c69ccccddab5dc58b8d84062"

[[projects]]
  branch = "master"
  name = "github.com/mitchellh/go-testing-interface"
  packages = ["."]
  revision = "a61a99592b77c9ba629d254a693acffaeb4b7e28"

[[projects]]
  branch = "master"
  name = "github.com/mitchellh/go-wordwrap"
  packages = ["."]
  revision = "ad45545899c7b13c020ea92b2072220eefad42b8"

[[projects]]
  name = "github.com/mitchellh/hashstructure"
  packages = ["."]
  revision = "6b17d669fac5e2f71c16658d781ec3fdd3802b69"

[[projects]]
  name = "github.com/mitchellh/mapstructure"
  packages = ["."]
  revision = "53818660ed4955e899c0bcafa97299a388bd7c8e"

[[projects]]
  name = "github.com/mitchellh/reflectwalk"
  packages = ["."]
  revision = "92573fe8d000a145bfebc03a16bc22b34945867f"

[[projects]]
  name = "github.com/opentracing/opentracing-go"
  packages = [
    ".",
    "ext",
    "log"
  ]
  revision = "1949ddbfd147afd4d964a9f00b24eb291e0e7c38"
  version = "v1.0.2"

[[projects]]
  name = "github.com/pelletier/go-toml"
  packages = ["."]
  revision = "16398bac157da96aa88f98a2df640c7f32af1da2"
  version = "v1.0.1"

[[projects]]
  name = "github.com/pkg/errors"
  packages = ["."]
  revision = "645ef00459ed84a119197bfb8d8205042c6df63d"
  version = "v0.8.0"

[[projects]]
  name = "github.com/pmezard/go-difflib"
  packages = ["difflib"]
  revision = "792786c7400a136282c1664665ae0a8db921c6c2"
  version = "v1.0.0"

[[projects]]
  name = "github.com/posener/complete"
  packages = [
    ".",
    "cmd",
    "cmd/install",
    "match"
  ]
  revision = "dc2bc5a81accba8782bebea28628224643a8286a"
  version = "v1.1"

[[projects]]
  name = "github.com/pulumi/pulumi"
  packages = [
    "pkg/compiler/errors",
    "pkg/diag",
    "pkg/diag/colors",
    "pkg/encoding",
    "pkg/engine",
    "pkg/pack",
    "pkg/resource",
    "pkg/resource/config",
    "pkg/resource/deploy",
    "pkg/resource/plugin",
    "pkg/resource/provider",
    "pkg/resource/stack",
    "pkg/testing",
    "pkg/testing/integration",
    "pkg/tokens",
    "pkg/tools",
    "pkg/util/cmdutil",
    "pkg/util/contract",
    "pkg/util/fsutil",
    "pkg/util/mapper",
    "pkg/util/retry",
    "pkg/util/rpcutil",
    "pkg/version",
    "pkg/workspace",
    "sdk/proto/go"
  ]
<<<<<<< HEAD
  revision = "2bd9d8af8da4305027acba8874656b95c204e746"
  version = "v0.10.0-rc2"
=======
  revision = "0cb112b984a0f8bdb075a669142d78794a08e8d0"
>>>>>>> b87bc482

[[projects]]
  name = "github.com/pulumi/pulumi-terraform"
  packages = [
    "pkg/tfbridge",
    "pkg/tfgen"
  ]
<<<<<<< HEAD
  revision = "31031e915530228a61244a5ec014204aff9f550a"
  version = "v0.10.0-rc2"
=======
  revision = "a17d64ff64da47c249f23b85cea967a8d6148bc0"
>>>>>>> b87bc482

[[projects]]
  branch = "master"
  name = "github.com/reconquest/loreley"
  packages = ["."]
  revision = "2ab6b7470a54bfa9b5b0289f9b4e8fc4839838f7"

[[projects]]
  name = "github.com/satori/go.uuid"
  packages = ["."]
  revision = "b061729afc07e77a8aa4fad0a2fd840958f1942a"

[[projects]]
  branch = "master"
  name = "github.com/sergi/go-diff"
  packages = ["diffmatchpatch"]
  revision = "1744e2970ca51c86172c8190fadad617561ed6e7"

[[projects]]
  branch = "master"
  name = "github.com/spf13/cobra"
  packages = ["."]
  revision = "fb02817f3c2930f6a29c18a046759de969290022"

[[projects]]
  name = "github.com/spf13/pflag"
  packages = ["."]
  revision = "e57e3eeb33f795204c1ca35f56c44f83227c6e66"
  version = "v1.0.0"

[[projects]]
  name = "github.com/stretchr/testify"
  packages = ["assert"]
  revision = "69483b4bd14f5845b5a1e55bca19e954e827f1d0"
  version = "v1.1.4"

[[projects]]
  branch = "pulumi-master"
  name = "github.com/terraform-providers/terraform-provider-aws"
  packages = ["aws"]
  revision = "cc9bf08cc8bbb82fa1fc197418e18bc6dcd8b886"
  source = "github.com/pulumi/terraform-provider-aws"

[[projects]]
  name = "github.com/uber/jaeger-client-go"
  packages = [
    ".",
    "internal/baggage",
    "internal/spanlog",
    "log",
    "thrift-gen/agent",
    "thrift-gen/jaeger",
    "thrift-gen/sampling",
    "thrift-gen/zipkincore",
    "transport/zipkin",
    "utils"
  ]
  revision = "0ce42f3f87dae4f5ba84bdc60c99a908db419cb8"
  version = "v2.10.0"

[[projects]]
  name = "github.com/uber/jaeger-lib"
  packages = ["metrics"]
  revision = "c48167d9cae5887393dd5e61efd06a4a48b7fbb3"
  version = "v1.2.1"

[[projects]]
  name = "github.com/ulikunitz/xz"
  packages = [
    ".",
    "internal/hash",
    "internal/xlog",
    "lzma"
  ]
  revision = "0c6b41e72360850ca4f98dc341fd999726ea007f"
  version = "v0.5.4"

[[projects]]
  name = "github.com/zclconf/go-cty"
  packages = [
    "cty",
    "cty/convert",
    "cty/function",
    "cty/function/stdlib",
    "cty/gocty",
    "cty/json",
    "cty/set"
  ]
  revision = "8bf222d6d03b7b336d013978f3acbfd877da428f"

[[projects]]
  name = "golang.org/x/crypto"
  packages = [
    "bcrypt",
    "blowfish",
    "cast5",
    "openpgp",
    "openpgp/armor",
    "openpgp/elgamal",
    "openpgp/errors",
    "openpgp/packet",
    "openpgp/s2k",
    "pbkdf2",
    "ssh/terminal"
  ]
  revision = "eb71ad9bd329b5ac0fd0148dd99bd62e8be8e035"

[[projects]]
  name = "golang.org/x/net"
  packages = [
    "context",
    "html",
    "html/atom",
    "http2",
    "http2/hpack",
    "idna",
    "internal/timeseries",
    "lex/httplex",
    "trace"
  ]
  revision = "a04bdaca5b32abe1c069418fb7088ae607de5bd0"

[[projects]]
  branch = "master"
  name = "golang.org/x/sys"
  packages = [
    "unix",
    "windows"
  ]
  revision = "82aafbf43bf885069dc71b7e7c2f9d7a614d47da"

[[projects]]
  branch = "master"
  name = "golang.org/x/text"
  packages = [
    "collate",
    "collate/build",
    "internal/colltab",
    "internal/gen",
    "internal/tag",
    "internal/triegen",
    "internal/ucd",
    "language",
    "secure/bidirule",
    "transform",
    "unicode/bidi",
    "unicode/cldr",
    "unicode/norm",
    "unicode/rangetable"
  ]
  revision = "88f656faf3f37f690df1a32515b479415e1a6769"

[[projects]]
  branch = "master"
  name = "google.golang.org/genproto"
  packages = ["googleapis/rpc/status"]
  revision = "891aceb7c239e72692819142dfca057bdcbfcb96"

[[projects]]
  name = "google.golang.org/grpc"
  packages = [
    ".",
    "balancer",
    "codes",
    "connectivity",
    "credentials",
    "grpclb/grpc_lb_v1/messages",
    "grpclog",
    "internal",
    "keepalive",
    "metadata",
    "naming",
    "peer",
    "reflection",
    "reflection/grpc_reflection_v1alpha",
    "resolver",
    "stats",
    "status",
    "tap",
    "transport"
  ]
  revision = "5ffe3083946d5603a0578721101dc8165b1d5b5f"
  version = "v1.7.2"

[[projects]]
  name = "gopkg.in/yaml.v2"
  packages = ["."]
  revision = "cd8b52f8269e0feb286dfeef29f8fe4d5b397e0b"

[solve-meta]
  analyzer-name = "dep"
  analyzer-version = 1
<<<<<<< HEAD
  inputs-digest = "4999ab5508d4a21bd3a671e2ca4541698370406109a7f47360283139899daa98"
=======
  inputs-digest = "2f7808e4f6cc37c7031a61eec5036cc68842f016bb58e828749526841c8649f0"
>>>>>>> b87bc482
  solver-name = "gps-cdcl"
  solver-version = 1<|MERGE_RESOLUTION|>--- conflicted
+++ resolved
@@ -473,12 +473,8 @@
     "pkg/workspace",
     "sdk/proto/go"
   ]
-<<<<<<< HEAD
   revision = "2bd9d8af8da4305027acba8874656b95c204e746"
   version = "v0.10.0-rc2"
-=======
-  revision = "0cb112b984a0f8bdb075a669142d78794a08e8d0"
->>>>>>> b87bc482
 
 [[projects]]
   name = "github.com/pulumi/pulumi-terraform"
@@ -486,12 +482,8 @@
     "pkg/tfbridge",
     "pkg/tfgen"
   ]
-<<<<<<< HEAD
   revision = "31031e915530228a61244a5ec014204aff9f550a"
   version = "v0.10.0-rc2"
-=======
-  revision = "a17d64ff64da47c249f23b85cea967a8d6148bc0"
->>>>>>> b87bc482
 
 [[projects]]
   branch = "master"
@@ -684,10 +676,6 @@
 [solve-meta]
   analyzer-name = "dep"
   analyzer-version = 1
-<<<<<<< HEAD
   inputs-digest = "4999ab5508d4a21bd3a671e2ca4541698370406109a7f47360283139899daa98"
-=======
-  inputs-digest = "2f7808e4f6cc37c7031a61eec5036cc68842f016bb58e828749526841c8649f0"
->>>>>>> b87bc482
   solver-name = "gps-cdcl"
   solver-version = 1