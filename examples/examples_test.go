--- conflicted
+++ resolved
@@ -110,13 +110,7 @@
 		base.With(integration.ProgramTestOptions{Dir: path.Join(cwd, "webserver-go")}),
 	}
 
-<<<<<<< HEAD
 	tests := shortTests
-=======
-	// Run the short or long tests depending on the config.  Note that we only run long tests on
-	// travis after already running short tests.  So no need to actually run both at the same time
-	// ever.
->>>>>>> b775319e
 	if !testing.Short() {
 		tests = append(tests, longTests...)
 	}
