// Copyright 2016-2018, Pulumi Corporation.
//
// Licensed under the Apache License, Version 2.0 (the "License");
// you may not use this file except in compliance with the License.
// You may obtain a copy of the License at
//
//     http://www.apache.org/licenses/LICENSE-2.0
//
// Unless required by applicable law or agreed to in writing, software
// distributed under the License is distributed on an "AS IS" BASIS,
// WITHOUT WARRANTIES OR CONDITIONS OF ANY KIND, either express or implied.
// See the License for the specific language governing permissions and
// limitations under the License.

package aws

import (
	"errors"
	"strings"
	"unicode"

	"github.com/hashicorp/terraform/helper/schema"
	"github.com/hashicorp/terraform/terraform"
	homedir "github.com/mitchellh/go-homedir"
	"github.com/pulumi/pulumi-terraform/pkg/tfbridge"
	"github.com/pulumi/pulumi/pkg/resource"
	"github.com/pulumi/pulumi/pkg/tokens"
	"github.com/terraform-providers/terraform-provider-aws/aws"
)

// all of the AWS token components used below.
const (
	// packages:
	awsPkg = "aws"
	// modules:
	awsMod               = "index"                    // the root index.
	acmMod               = "acm"                      // AWS Certificate Manager
	acmpcaMod            = "acmpca"                   // AWS Priviate Certificate Authority
	appsyncMod           = "appsync"                  // AppSync
	apigatewayMod        = "apigateway"               // API Gateway
	appautoscalingMod    = "appautoscaling"           // Application Auto Scaling
	athenaMod            = "athena"                   // Athena
	autoscalingMod       = "autoscaling"              // Auto Scaling
	batchMod             = "batch"                    // Batch
	budgetsMod           = "budgets"                  // Budgets
	cloud9Mod            = "cloud9"                   // Cloud9
	cloudformationMod    = "cloudformation"           // Cloud Formation
	cloudfrontMod        = "cloudfront"               // Cloud Front
	cloudtrailMod        = "cloudtrail"               // Cloud Trail
	cloudwatchMod        = "cloudwatch"               // Cloud Watch
	codebuildMod         = "codebuild"                // Code Build
	codecommitMod        = "codecommit"               // Code Commit
	codedeployMod        = "codedeploy"               // Code Deploy
	codepipelineMod      = "codepipeline"             // Code Pipeline
	cognitoMod           = "cognito"                  // Cognito
	cfgMod               = "cfg"                      // Resource Config
	daxMod               = "dax"                      // DynamoDB Accelerator
	devicefarmMod        = "devicefarm"               // Device Farm
	directoryserviceMod  = "directoryservice"         // Directory Services
	dynamodbMod          = "dynamodb"                 // DynamoDB
	dxMod                = "directconnect"            // Direct Connect
	dmsMod               = "dms"                      // Data Migraiton Services
	ebsMod               = "ebs"                      // Elastic Block Store
	ec2Mod               = "ec2"                      // EC2
	ecrMod               = "ecr"                      // Elastic Container Registry
	ecsMod               = "ecs"                      // Elastic Container Service
	efsMod               = "efs"                      // Elastic Filesystem
	eksMod               = "eks"                      // ECS for Kubernetes
	elasticacheMod       = "elasticache"              // ElastiCache
	elasticbeanstalkMod  = "elasticbeanstalk"         // Elastic Beanstalk
	elasticsearchMod     = "elasticsearch"            // ElasticSearch
	elastictranscoderMod = "elastictranscoder"        // Elastic Transcoder
	elbMod               = "elasticloadbalancing"     // Elastic Load Balancing
	albMod               = "applicationloadbalancing" // Elastic Load Balancing (V2: Application)
	elbv2Mod             = "elasticloadbalancingv2"   // Elastic Load Balancing (V2: Application and Network)
	emrMod               = "emr"                      // Elastic MapReduce
	glacierMod           = "glacier"                  // Glacier
	glueMod              = "glue"                     // Glue
	iamMod               = "iam"                      // Identity and Access Management (IAM)
	inspectorMod         = "inspector"                // Inspector
	iotMod               = "iot"                      // Internet of Things (IoT)
	kinesisMod           = "kinesis"                  // Kinesis
	kmsMod               = "kms"                      // Key Management Service (KMS)
	lambdaMod            = "lambda"                   // Lambda
	lightsailMod         = "lightsail"                // LightSail
	mediastoreMod        = "mediastore"               // Elemental MediaStore
	mqMod                = "mq"                       // MQ
	opsworksMod          = "opsworks"                 // OpsWorks
	organizationsMod     = "organizations"            // Organizations
	rdsMod               = "rds"                      // Relational Database Service (RDS)
	redshiftMod          = "redshift"                 // RedShift
	route53Mod           = "route53"                  // Route 53 (DNS)
	sesMod               = "ses"                      // Simple Email Service (SES)
	s3Mod                = "s3"                       // Simple Storage (S3)
	ssmMod               = "ssm"                      // System Manager
	secretsmanagerMod    = "secretsmanager"           // Secrets Manager
	servicecatalogMod    = "servicecatalog"           // Service Catalog
	servicediscoveryMod  = "servicediscovery"         // Service Discovery
	sfnMod               = "sfn"                      // Step Functions (SFN)
	simpledbMod          = "simpledb"                 // Simple DB
	snsMod               = "sns"                      // Simple Notification Service (SNS)
	sqsMod               = "sqs"                      // Simple Queueing Service (SQS)
	wafMod               = "waf"                      // Web Application Firewall (WAF)
	wafregionalMod       = "wafregional"              // Web Application Firewall (WAF) Regional
)

// awsMember manufactures a type token for the AWS package and the given module and type.
func awsMember(mod string, mem string) tokens.ModuleMember {
	return tokens.ModuleMember(awsPkg + ":" + mod + ":" + mem)
}

// awsType manufactures a type token for the AWS package and the given module and type.
func awsType(mod string, typ string) tokens.Type {
	return tokens.Type(awsMember(mod, typ))
}

// awsDataSource manufactures a standard resource token given a module and resource name.  It automatically uses the AWS
// package and names the file by simply lower casing the data source's first character.
func awsDataSource(mod string, res string) tokens.ModuleMember {
	fn := string(unicode.ToLower(rune(res[0]))) + res[1:]
	return awsMember(mod+"/"+fn, res)
}

// awsResource manufactures a standard resource token given a module and resource name.  It automatically uses the AWS
// package and names the file by simply lower casing the resource's first character.
func awsResource(mod string, res string) tokens.Type {
	fn := string(unicode.ToLower(rune(res[0]))) + res[1:]
	return awsType(mod+"/"+fn, res)
}

// boolRef returns a reference to the bool argument.
func boolRef(b bool) *bool {
	return &b
}

// stringValue gets a string value from a property map if present, else ""
func stringValue(vars resource.PropertyMap, prop resource.PropertyKey) string {
	val, ok := vars[prop]
	if ok && val.IsString() {
		return val.StringValue()
	}
	return ""
}

// preConfigureCallback validates that AWS credentials can be succesfully discovered. This emulates the credentials
// configuration subset of `github.com/terraform-providers/terraform-provider-aws/aws.providerConfigure`.  We do this
// before passing control to the TF provider to ensure we can report actionable errors.
func preConfigureCallback(vars resource.PropertyMap, c *terraform.ResourceConfig) error {
	config := &aws.Config{
		AccessKey: stringValue(vars, "accessKey"),
		SecretKey: stringValue(vars, "secretKey"),
		Profile:   stringValue(vars, "profile"),
		Token:     stringValue(vars, "token"),
		Region:    stringValue(vars, "region"),
	}

	credsPath, err := homedir.Expand(stringValue(vars, "sharedCredentialsFile"))
	if err != nil {
		return err
	}
	config.CredsFilename = credsPath

	// TODO[pulumi/pulumi-terraform#48] We should also be setting `config.AssumeRole*` here, but we are currently
	// blocked on not being able to read out list-valued provider config.

	creds, err := aws.GetCredentials(config)
	if err != nil {
		return errors.New("unable to discover AWS AccessKeyID and/or SecretAccessKey " +
			"- see https://docs.pulumi.com/install/aws.html for details on configuration")
	}

	_, err = creds.Get()
	if err != nil {
		return errors.New("unable to discover AWS AccessKeyID and/or SecretAccessKey " +
			"- see https://docs.pulumi.com/install/aws.html for details on configuration")
	}

	return nil
}

// managedByPulumi is a default used for some managed resources, in the absence of something more meaningful.
var managedByPulumi = &tfbridge.DefaultInfo{Value: "Managed by Pulumi"}

// Provider returns additional overlaid schema and metadata associated with the aws package.
func Provider() tfbridge.ProviderInfo {
	p := aws.Provider().(*schema.Provider)
	prov := tfbridge.ProviderInfo{
		P:           p,
		Name:        "aws",
		Description: "A Pulumi package for creating and managing Amazon Web Services (AWS) cloud resources.",
		Keywords:    []string{"pulumi", "aws"},
		Homepage:    "https://pulumi.io/aws",
		Repository:  "https://github.com/pulumi/pulumi-aws",
		Config: map[string]*tfbridge.SchemaInfo{
			"region": {
				Type: awsType("region", "Region"),
			},
		},
		PreConfigureCallback: preConfigureCallback,
		Resources: map[string]*tfbridge.ResourceInfo{
			// AWS Certificate Manager
			"aws_acm_certificate":            {Tok: awsResource(acmMod, "Certificate")},
			"aws_acm_certificate_validation": {Tok: awsResource(acmMod, "CertificateValidation")},
			// AWS Private Certificate Authority
			"aws_acmpca_certificate_authority": {Tok: awsResource(acmpcaMod, "CertificateAuthority")},
			// AppSync
			"aws_appsync_graphql_api": {Tok: awsResource(appsyncMod, "GraphQLApi")},
			"aws_appsync_datasource":  {Tok: awsResource(appsyncMod, "DataSource")},
			// API Gateway
			"aws_api_gateway_account": {Tok: awsResource(apigatewayMod, "Account")},
			"aws_api_gateway_api_key": {
				Tok: awsResource(apigatewayMod, "ApiKey"),
				Fields: map[string]*tfbridge.SchemaInfo{
					"description": {
						Default: managedByPulumi,
					},
					"stage_key": {
						Elem: &tfbridge.SchemaInfo{
							Fields: map[string]*tfbridge.SchemaInfo{
								"rest_api_id": {
									Name: "restApi",
									Type: awsType(apigatewayMod+"/restApi", "RestApi"),
								},
							},
						},
					},
				},
			},
			"aws_api_gateway_authorizer": {
				Tok: awsResource(apigatewayMod, "Authorizer"),
				Fields: map[string]*tfbridge.SchemaInfo{
					"rest_api_id": {
						Name: "restApi",
						Type: awsType(apigatewayMod+"/restApi", "RestApi"),
					},
				},
			},
			"aws_api_gateway_base_path_mapping": {
				Tok: awsResource(apigatewayMod, "BasePathMapping"),
				Fields: map[string]*tfbridge.SchemaInfo{
					"api_id": {
						Name: "restApi",
						Type: awsType(apigatewayMod+"/restApi", "RestApi"),
					},
				},
			},
			"aws_api_gateway_client_certificate": {Tok: awsResource(apigatewayMod, "ClientCertificate")},
			"aws_api_gateway_deployment": {
				Tok: awsResource(apigatewayMod, "Deployment"),
				Fields: map[string]*tfbridge.SchemaInfo{
					"rest_api_id": {
						Name: "restApi",
						Type: awsType(apigatewayMod+"/restApi", "RestApi"),
					},
				},
			},
			"aws_api_gateway_documentation_part":    {Tok: awsResource(apigatewayMod, "DocumentationPart")},
			"aws_api_gateway_documentation_version": {Tok: awsResource(apigatewayMod, "DocumentationVersion")},
			"aws_api_gateway_domain_name":           {Tok: awsResource(apigatewayMod, "DomainName")},
			"aws_api_gateway_integration": {
				Tok: awsResource(apigatewayMod, "Integration"),
				Fields: map[string]*tfbridge.SchemaInfo{
					"rest_api_id": {
						Name: "restApi",
						Type: awsType(apigatewayMod+"/restApi", "RestApi"),
					},
				},
			},
			"aws_api_gateway_integration_response": {
				Tok: awsResource(apigatewayMod, "IntegrationResponse"),
				Fields: map[string]*tfbridge.SchemaInfo{
					"rest_api_id": {
						Name: "restApi",
						Type: awsType(apigatewayMod+"/restApi", "RestApi"),
					},
				},
			},
			"aws_api_gateway_method": {
				Tok: awsResource(apigatewayMod, "Method"),
				Fields: map[string]*tfbridge.SchemaInfo{
					"rest_api_id": {
						Name: "restApi",
						Type: awsType(apigatewayMod+"/restApi", "RestApi"),
					},
				},
			},
			"aws_api_gateway_method_response": {
				Tok: awsResource(apigatewayMod, "MethodResponse"),
				Fields: map[string]*tfbridge.SchemaInfo{
					"rest_api_id": {
						Name: "restApi",
						Type: awsType(apigatewayMod+"/restApi", "RestApi"),
					},
				}},
			"aws_api_gateway_method_settings": {
				Tok: awsResource(apigatewayMod, "MethodSettings"),
				Fields: map[string]*tfbridge.SchemaInfo{
					"rest_api_id": {
						Name: "restApi",
						Type: awsType(apigatewayMod+"/restApi", "RestApi"),
					},
				}},
			"aws_api_gateway_model": {
				Tok: awsResource(apigatewayMod, "Model"),
				Fields: map[string]*tfbridge.SchemaInfo{
					"rest_api_id": {
						Name: "restApi",
						Type: awsType(apigatewayMod+"/restApi", "RestApi"),
					},
				}},
			"aws_api_gateway_request_validator": {
				Tok: awsResource(apigatewayMod, "RequestValidator"),
				Fields: map[string]*tfbridge.SchemaInfo{
					"rest_api_id": {
						Name: "restApi",
						Type: awsType(apigatewayMod+"/restApi", "RestApi"),
					},
				},
			},
			"aws_api_gateway_resource": {
				Tok: awsResource(apigatewayMod, "Resource"),
				Fields: map[string]*tfbridge.SchemaInfo{
					// TODO[pulumi/terraform-bridge#5] Strongly type the parent refernence to align with other uses
					// "parent_id": {
					// 	Name: "parent",
					// 	Type: awsType(apigatewayMod+"/resource", "Resource"),
					// },
					"rest_api_id": {
						Name: "restApi",
						Type: awsType(apigatewayMod+"/restApi", "RestApi"),
					},
				},
			},
			"aws_api_gateway_gateway_response": {Tok: awsResource(apigatewayMod, "Response")},
			"aws_api_gateway_rest_api":         {Tok: awsResource(apigatewayMod, "RestApi")},
			"aws_api_gateway_stage": {
				Tok: awsResource(apigatewayMod, "Stage"),
				Fields: map[string]*tfbridge.SchemaInfo{
					"deployment_id": {
						Name: "deployment",
						Type: awsType(apigatewayMod+"/deployment", "Deployment"),
					},
					"rest_api_id": {
						Name: "restApi",
						Type: awsType(apigatewayMod+"/restApi", "RestApi"),
					},
				},
			},
			"aws_api_gateway_usage_plan":     {Tok: awsResource(apigatewayMod, "UsagePlan")},
			"aws_api_gateway_usage_plan_key": {Tok: awsResource(apigatewayMod, "UsagePlanKey")},
			"aws_api_gateway_vpc_link": {
				Tok: awsResource(apigatewayMod, "VpcLink"),
				Fields: map[string]*tfbridge.SchemaInfo{
					"target_arns": {Name: "targetArn"},
				},
			},
			// Application Auto Scaling
			"aws_appautoscaling_policy":           {Tok: awsResource(appautoscalingMod, "Policy")},
			"aws_appautoscaling_scheduled_action": {Tok: awsResource(appautoscalingMod, "ScheduledAction")},
			"aws_appautoscaling_target":           {Tok: awsResource(appautoscalingMod, "Target")},
			// Athena
			"aws_athena_database":    {Tok: awsResource(athenaMod, "Database")},
			"aws_athena_named_query": {Tok: awsResource(athenaMod, "NamedQuery")},
			// Auto Scaling
			"aws_autoscaling_attachment": {Tok: awsResource(autoscalingMod, "Attachment")},
			"aws_autoscaling_group": {
				Tok: awsResource(autoscalingMod, "Group"),
				Fields: map[string]*tfbridge.SchemaInfo{
					"tags": {
						// Conflicts with the pluralized `tag` property, which is the more strongly typed option for
						// providing tags.  We keep this dynamically typed collection of tags as an option as well, but
						// give it a different name.
						Name: "tagsCollection",
					},
				},
			},
			"aws_autoscaling_lifecycle_hook": {
				Tok: awsResource(autoscalingMod, "LifecycleHook"),
				Docs: &tfbridge.DocInfo{
					Source: "autoscaling_lifecycle_hooks.html.markdown",
				},
			},
			"aws_autoscaling_notification": {Tok: awsResource(autoscalingMod, "Notification")},
			"aws_autoscaling_policy":       {Tok: awsResource(autoscalingMod, "Policy")},
			"aws_autoscaling_schedule":     {Tok: awsResource(autoscalingMod, "Schedule")},
			// Batch
			"aws_batch_compute_environment": {Tok: awsResource(batchMod, "ComputeEnvironment")},
			"aws_batch_job_definition":      {Tok: awsResource(batchMod, "JobDefinition")},
			"aws_batch_job_queue":           {Tok: awsResource(batchMod, "JobQueue")},
			// Budgets
			"aws_budgets_budget": {Tok: awsResource(budgetsMod, "Budget")},
			// Cloud9
			"aws_cloud9_environment_ec2": {Tok: awsResource(cloud9Mod, "EnvironmentEC2")},
			// CloudFormation
			"aws_cloudformation_stack": {Tok: awsResource(cloudformationMod, "Stack")},
			// CloudFront
			"aws_cloudfront_distribution":           {Tok: awsResource(cloudfrontMod, "Distribution")},
			"aws_cloudfront_origin_access_identity": {Tok: awsResource(cloudfrontMod, "OriginAccessIdentity")},
			// CloudTrail
			"aws_cloudtrail": {Tok: awsResource(cloudtrailMod, "Trail")},
			// CloudWatch
			"aws_cloudwatch_dashboard":        {Tok: awsResource(cloudwatchMod, "Dashboard")},
			"aws_cloudwatch_event_permission": {Tok: awsResource(cloudwatchMod, "EventPermission")},
			"aws_cloudwatch_event_rule": {
				Tok: awsResource(cloudwatchMod, "EventRule"),
				Fields: map[string]*tfbridge.SchemaInfo{
					"name": tfbridge.AutoName("name", 64),
				},
			},
			"aws_cloudwatch_event_target":           {Tok: awsResource(cloudwatchMod, "EventTarget")},
			"aws_cloudwatch_log_destination":        {Tok: awsResource(cloudwatchMod, "LogDestination")},
			"aws_cloudwatch_log_destination_policy": {Tok: awsResource(cloudwatchMod, "LogDestinationPolicy")},
			"aws_cloudwatch_log_group": {
				IDFields: []string{"name"},
				Tok:      awsResource(cloudwatchMod, "LogGroup"),
			},
			"aws_cloudwatch_log_metric_filter":   {Tok: awsResource(cloudwatchMod, "LogMetricFilter")},
			"aws_cloudwatch_log_resource_policy": {Tok: awsResource(cloudwatchMod, "LogResourcePolicy")},
			"aws_cloudwatch_log_stream":          {Tok: awsResource(cloudwatchMod, "LogStream")},
			"aws_cloudwatch_log_subscription_filter": {
				Tok: awsResource(cloudwatchMod, "LogSubscriptionFilter"),
				Fields: map[string]*tfbridge.SchemaInfo{
					"log_group_name": {
						Name: "logGroup",
						Type: awsResource(cloudwatchMod, "LogGroup"),
					},
				},
				DeleteBeforeReplace: true, // only 1 active filter is legal at once
			},
			"aws_cloudwatch_metric_alarm": {
				Tok: awsResource(cloudwatchMod, "MetricAlarm"),
				Fields: map[string]*tfbridge.SchemaInfo{
					"alarm_name": tfbridge.AutoName("name", 255),
					"alarm_actions": {
						Elem: &tfbridge.SchemaInfo{
							Type:     "string",
							AltTypes: []tokens.Type{awsResource(snsMod, "Topic")},
						},
					},
					"insufficient_data_actions": {
						Elem: &tfbridge.SchemaInfo{
							Type:     "string",
							AltTypes: []tokens.Type{awsResource(snsMod, "Topic")},
						},
					},
					"ok_actions": {
						Elem: &tfbridge.SchemaInfo{
							Type:     "string",
							AltTypes: []tokens.Type{awsResource(snsMod, "Topic")},
						},
					},
				},
			},
			// CodeBuild
			"aws_codebuild_project": {Tok: awsResource(codebuildMod, "Project")},
			"aws_codebuild_webhook": {Tok: awsResource(codebuildMod, "Webhook")},
			// CodeDeploy
			"aws_codedeploy_app":               {Tok: awsResource(codedeployMod, "Application")},
			"aws_codedeploy_deployment_config": {Tok: awsResource(codedeployMod, "DeploymentConfig")},
			"aws_codedeploy_deployment_group":  {Tok: awsResource(codedeployMod, "DeploymentGroup")},
			// CodeCommit
			"aws_codecommit_repository": {
				Tok: awsResource(codecommitMod, "Repository"),
				Docs: &tfbridge.DocInfo{
					Source: "code_commit_repository.html.markdown",
				},
			},
			"aws_codecommit_trigger": {
				Tok: awsResource(codecommitMod, "Trigger"),
				Docs: &tfbridge.DocInfo{
					Source: "code_commit_trigger.html.markdown",
				},
			},
			// CodePipeline
			"aws_codepipeline": {Tok: awsResource(codepipelineMod, "Pipeline")},
			// Cognito
			"aws_cognito_identity_pool":                  {Tok: awsResource(cognitoMod, "IdentityPool")},
			"aws_cognito_identity_pool_roles_attachment": {Tok: awsResource(cognitoMod, "IdentityPoolRoleAttachment")},
			"aws_cognito_identity_provider":              {Tok: awsResource(cognitoMod, "IdentityProvider")},
			"aws_cognito_resource_server":                {Tok: awsResource(cognitoMod, "ResourceServer")},
			"aws_cognito_user_group":                     {Tok: awsResource(cognitoMod, "UserGroup")},
			"aws_cognito_user_pool":                      {Tok: awsResource(cognitoMod, "UserPool")},
			"aws_cognito_user_pool_client":               {Tok: awsResource(cognitoMod, "UserPoolClient")},
			"aws_cognito_user_pool_domain":               {Tok: awsResource(cognitoMod, "UserPoolDomain")},
			// Config
			"aws_config_aggregate_authorization":       {Tok: awsResource(cfgMod, "AggregateAuthorization")},
			"aws_config_config_rule":                   {Tok: awsResource(cfgMod, "Rule")},
			"aws_config_configuration_aggregator":      {Tok: awsResource(cfgMod, "ConfigurationAggregator")},
			"aws_config_configuration_recorder":        {Tok: awsResource(cfgMod, "Recorder")},
			"aws_config_configuration_recorder_status": {Tok: awsResource(cfgMod, "RecorderStatus")},
			"aws_config_delivery_channel":              {Tok: awsResource(cfgMod, "DeliveryChannel")},
			// Data Migration Service
			"aws_dms_certificate":              {Tok: awsResource(dmsMod, "Certificate")},
			"aws_dms_endpoint":                 {Tok: awsResource(dmsMod, "Endpoint")},
			"aws_dms_replication_instance":     {Tok: awsResource(dmsMod, "ReplicationInstance")},
			"aws_dms_replication_subnet_group": {Tok: awsResource(dmsMod, "ReplicationSubnetGroup")},
			"aws_dms_replication_task":         {Tok: awsResource(dmsMod, "ReplicationTask")},
			// DAX
			"aws_dax_cluster":         {Tok: awsResource(daxMod, "Cluster")},
			"aws_dax_parameter_group": {Tok: awsResource(daxMod, "ParameterGroup")},
			"aws_dax_subnet_group":    {Tok: awsResource(daxMod, "SubnetGroup")},
			// DeviceFarm
			"aws_devicefarm_project": {Tok: awsResource(devicefarmMod, "Project")},
			// DirectoryService
			"aws_directory_service_conditional_forwarder": {Tok: awsResource(directoryserviceMod, "ConditionalForwader")},
			"aws_directory_service_directory":             {Tok: awsResource(directoryserviceMod, "Directory")},
			// Direct Connect
			"aws_dx_connection":             {Tok: awsResource(dxMod, "Connection")},
			"aws_dx_connection_association": {Tok: awsResource(dxMod, "ConnectionAssociation")},
			"aws_dx_lag":                    {Tok: awsResource(dxMod, "LinkAggregationGroup")},
			// DynamoDB
			"aws_dynamodb_global_table": {Tok: awsResource(dynamodbMod, "GlobalTable")},
			"aws_dynamodb_table": {
				Tok: awsResource(dynamodbMod, "Table"),
				Fields: map[string]*tfbridge.SchemaInfo{
					// Override default pluralization ("indices") to match AWS APIs
					"global_secondary_index": {Name: "globalSecondaryIndexes"},
					"local_secondary_index":  {Name: "localSecondaryIndexes"},
				},
			},
			"aws_dynamodb_table_item": {Tok: awsResource(dynamodbMod, "TableItem")},
			// Elastic Beanstalk
			"aws_elastic_beanstalk_application": {Tok: awsResource(elasticbeanstalkMod, "Application")},
			"aws_elastic_beanstalk_application_version": {
				Tok: awsResource(elasticbeanstalkMod, "ApplicationVersion"),
				Fields: map[string]*tfbridge.SchemaInfo{
					"application": {Type: awsResource(elasticbeanstalkMod, "Application")},
					"bucket": {
						// Prefer a strongly typed Bucket reference.
						Type: awsResource(s3Mod, "Bucket"),
						// But also permit a string in cases where all we have is a name.
						AltTypes: []tokens.Type{"string"},
					},
				},
			},
			"aws_elastic_beanstalk_configuration_template": {Tok: awsResource(elasticbeanstalkMod, "ConfigurationTemplate")},
			"aws_elastic_beanstalk_environment": {
				Tok: awsResource(elasticbeanstalkMod, "Environment"),
				Fields: map[string]*tfbridge.SchemaInfo{
					"name":        tfbridge.AutoName("name", 40),
					"application": {Type: awsResource(elasticbeanstalkMod, "Application")},
					"version_label": {
						Name: "version",
						Type: awsResource(elasticbeanstalkMod, "ApplicationVersion"),
					},
				},
			},
			// Elastic Block Store
			"aws_ebs_snapshot": {Tok: awsResource(ebsMod, "Snapshot")},
			"aws_ebs_volume":   {Tok: awsResource(ebsMod, "Volume")},
			// ElastiCache
			"aws_elasticache_cluster": {Tok: awsResource(elasticacheMod, "Cluster")},
			"aws_elasticache_parameter_group": {
				Tok: awsResource(elasticacheMod, "ParameterGroup"),
				Fields: map[string]*tfbridge.SchemaInfo{
					"description": {
						Default: managedByPulumi,
					},
				},
			},
			"aws_elasticache_replication_group": {Tok: awsResource(elasticacheMod, "ReplicationGroup")},
			"aws_elasticache_security_group": {
				Tok: awsResource(elasticacheMod, "SecurityGroup"),
				Fields: map[string]*tfbridge.SchemaInfo{
					"description": {Default: managedByPulumi},
					// // Use "ingress" instead of "ingresses" to match AWS APIs
					// "ingress": {Name: "ingress"},
				},
			},
			"aws_elasticache_subnet_group": {
				Tok: awsResource(elasticacheMod, "SubnetGroup"),
				Fields: map[string]*tfbridge.SchemaInfo{
					"description": {
						Default: managedByPulumi,
					},
				},
			},
			// Elastic Compute (EC2)
			"aws_ami": {
				Tok: awsResource(ec2Mod, "Ami"),
			},
			"aws_ami_copy": {
				Tok: awsResource(ec2Mod, "AmiCopy"),
				Docs: &tfbridge.DocInfo{
					IncludeArgumentsFrom:           "aws_ami",
					IncludeAttributesFromArguments: "aws_ami",
				},
			},
			"aws_ami_from_instance": {
				Tok: awsResource(ec2Mod, "AmiFromInstance"),
				Docs: &tfbridge.DocInfo{
					IncludeAttributesFromArguments: "aws_ami",
				},
			},
			"aws_ami_launch_permission":        {Tok: awsResource(ec2Mod, "AmiLaunchPermission")},
			"aws_customer_gateway":             {Tok: awsResource(ec2Mod, "CustomerGateway")},
			"aws_egress_only_internet_gateway": {Tok: awsResource(ec2Mod, "EgressOnlyInternetGateway")},
			"aws_eip":                          {Tok: awsResource(ec2Mod, "Eip")},
			"aws_eip_association":              {Tok: awsResource(ec2Mod, "EipAssociation")},
			"aws_flow_log":                     {Tok: awsResource(ec2Mod, "FlowLog")},
			"aws_instance": {
				Tok: awsResource(ec2Mod, "Instance"),
				Fields: map[string]*tfbridge.SchemaInfo{
					"instance_type": {
						Type: awsType(ec2Mod+"/instanceType", "InstanceType"),
					},
				},
			},
			"aws_internet_gateway":     {Tok: awsResource(ec2Mod, "InternetGateway")},
			"aws_key_pair":             {Tok: awsResource(ec2Mod, "KeyPair")},
			"aws_launch_configuration": {Tok: awsResource(ec2Mod, "LaunchConfiguration")},
			"aws_launch_template":      {Tok: awsResource(ec2Mod, "LaunchTemplate")},
			"aws_main_route_table_association": {
				Tok: awsResource(ec2Mod, "MainRouteTableAssociation"),
				Docs: &tfbridge.DocInfo{
					Source: "main_route_table_assoc.html.markdown",
				},
			},
			"aws_nat_gateway": {Tok: awsResource(ec2Mod, "NatGateway")},
			"aws_network_acl": {
				Tok: awsResource(ec2Mod, "NetworkAcl"),
				Fields: map[string]*tfbridge.SchemaInfo{
					// Use "ingress" instead of "ingresses" to match AWS APIs
					"ingress": {Name: "ingress"},
					"egress":  {Name: "egress"},
				},
			},
			"aws_default_network_acl": {
				Tok: awsResource(ec2Mod, "DefaultNetworkAcl"),
				Fields: map[string]*tfbridge.SchemaInfo{
					// Use "ingress" instead of "ingresses" to match AWS APIs
					"ingress": {Name: "ingress"},
					"egress":  {Name: "egress"},
				},
			},
			"aws_network_acl_rule":             {Tok: awsResource(ec2Mod, "NetworkAclRule")},
			"aws_network_interface":            {Tok: awsResource(ec2Mod, "NetworkInterface")},
			"aws_network_interface_attachment": {Tok: awsResource(ec2Mod, "NetworkInterfaceAttachment")},
			"aws_placement_group":              {Tok: awsResource(ec2Mod, "PlacementGroup")},
			"aws_proxy_protocol_policy":        {Tok: awsResource(ec2Mod, "ProxyProtocolPolicy")},
			"aws_route":                        {Tok: awsResource(ec2Mod, "Route")},
			"aws_route_table":                  {Tok: awsResource(ec2Mod, "RouteTable")},
			"aws_default_route_table":          {Tok: awsResource(ec2Mod, "DefaultRouteTable")},
			"aws_route_table_association":      {Tok: awsResource(ec2Mod, "RouteTableAssociation")},
			"aws_security_group": {
				Tok: awsResource(ec2Mod, "SecurityGroup"),
				Fields: map[string]*tfbridge.SchemaInfo{
					"description": {Default: managedByPulumi},
					// Use "ingress" instead of "ingresses" to match AWS APIs
					"ingress": {Name: "ingress"},
					"egress":  {Name: "egress"},
				},
			},
			"aws_network_interface_sg_attachment": {Tok: awsResource(ec2Mod, "NetworkInterfaceSecurityGroupAttachment")},
			"aws_default_security_group": {
				Tok: awsResource(ec2Mod, "DefaultSecurityGroup"),
				Fields: map[string]*tfbridge.SchemaInfo{
					// Use "ingress" instead of "ingresses" to match AWS APIs
					"ingress": {Name: "ingress"},
					"egress":  {Name: "egress"},
				},
			},
			"aws_security_group_rule":               {Tok: awsResource(ec2Mod, "SecurityGroupRule")},
			"aws_snapshot_create_volume_permission": {Tok: awsResource(ec2Mod, "SnapshotCreateVolumePermission")},
			"aws_spot_datafeed_subscription":        {Tok: awsResource(ec2Mod, "SpotDatafeedSubscription")},
			"aws_spot_instance_request": {
				Tok: awsResource(ec2Mod, "SpotInstanceRequest"),
				Docs: &tfbridge.DocInfo{
					IncludeArgumentsFrom: "aws_instance",
				},
			},
			"aws_spot_fleet_request":           {Tok: awsResource(ec2Mod, "SpotFleetRequest")},
			"aws_default_subnet":               {Tok: awsResource(ec2Mod, "DefaultSubnet")},
			"aws_subnet":                       {Tok: awsResource(ec2Mod, "Subnet")},
			"aws_volume_attachment":            {Tok: awsResource(ec2Mod, "VolumeAttachment")},
			"aws_vpc_dhcp_options_association": {Tok: awsResource(ec2Mod, "VpcDhcpOptionsAssociation")},
			"aws_default_vpc_dhcp_options":     {Tok: awsResource(ec2Mod, "DefaultVpcDhcpOptions")},
			"aws_vpc_dhcp_options":             {Tok: awsResource(ec2Mod, "VpcDhcpOptions")},
			"aws_vpc_peering_connection": {
				Tok: awsResource(ec2Mod, "VpcPeeringConnection"),
				Docs: &tfbridge.DocInfo{
					Source: "vpc_peering.html.markdown",
				},
			},
			"aws_vpc_peering_connection_accepter": {
				Tok: awsResource(ec2Mod, "VpcPeeringConnectionAccepter"),
				Docs: &tfbridge.DocInfo{
					Source: "vpc_peering_accepter.html.markdown",
				},
			},
			"aws_vpc_peering_connection_options": {
				Tok: awsResource(ec2Mod, "PeeringConnectionOptions"),
				Docs: &tfbridge.DocInfo{
					Source: "vpc_peering_options.html.markdown",
				},
			},
			"aws_default_vpc":                            {Tok: awsResource(ec2Mod, "DefaultVpc")},
			"aws_vpc":                                    {Tok: awsResource(ec2Mod, "Vpc")},
			"aws_vpc_endpoint":                           {Tok: awsResource(ec2Mod, "VpcEndpoint")},
			"aws_vpc_endpoint_connection_notification":   {Tok: awsResource(ec2Mod, "VpcEndpointConnectionNotification")},
			"aws_vpc_endpoint_route_table_association":   {Tok: awsResource(ec2Mod, "VpcEndpointRouteTableAssociation")},
			"aws_vpc_endpoint_service":                   {Tok: awsResource(ec2Mod, "VpcEndpointService")},
			"aws_vpc_endpoint_service_allowed_principal": {Tok: awsResource(ec2Mod, "VpcEndpointServiceAllowedPrinciple")},
			"aws_vpc_endpoint_subnet_association":        {Tok: awsResource(ec2Mod, "VpcEndpointSubnetAssociation")},
			"aws_vpn_connection":                         {Tok: awsResource(ec2Mod, "VpnConnection")},
			"aws_vpn_connection_route":                   {Tok: awsResource(ec2Mod, "VpnConnectionRoute")},
			"aws_vpn_gateway":                            {Tok: awsResource(ec2Mod, "VpnGateway")},
			"aws_vpn_gateway_attachment":                 {Tok: awsResource(ec2Mod, "VpnGatewayAttachment")},
			"aws_vpn_gateway_route_propagation":          {Tok: awsResource(ec2Mod, "VpnGatewayRoutePropagation")},
			// Elastic Container Registry
			"aws_ecr_repository":        {Tok: awsResource(ecrMod, "Repository")},
			"aws_ecr_repository_policy": {Tok: awsResource(ecrMod, "RepositoryPolicy")},
			"aws_ecr_lifecycle_policy":  {Tok: awsResource(ecrMod, "LifecyclePolicy")},
			// Elastic Container Service
			"aws_ecs_cluster": {Tok: awsResource(ecsMod, "Cluster")},
			"aws_ecs_service": {
				Tok: awsResource(ecsMod, "Service"),
				Fields: map[string]*tfbridge.SchemaInfo{
					"load_balancer": {
						// Even though only one is currently supported, the AWS API is designed to support multiple, so
						// force this to project as an array (and assign a plural name).
						Name:        "loadBalancers",
						MaxItemsOne: boolRef(false),
					},
				},
			},
			"aws_ecs_task_definition": {Tok: awsResource(ecsMod, "TaskDefinition")},
			// Elastic File System
			"aws_efs_file_system": {Tok: awsResource(efsMod, "FileSystem")},
			"aws_efs_mount_target": {
				Tok:                 awsResource(efsMod, "MountTarget"),
				DeleteBeforeReplace: true, // only 1 mount target per AZ.
			},
			// Elastic Load Balancing
			"aws_app_cookie_stickiness_policy":        {Tok: awsResource(elbMod, "AppCookieStickinessPolicy")},
			"aws_elb":                                 {Tok: awsResource(elbMod, "LoadBalancer")},
			"aws_elb_attachment":                      {Tok: awsResource(elbMod, "Attachment")},
			"aws_lb_cookie_stickiness_policy":         {Tok: awsResource(elbMod, "LoadBalancerCookieStickinessPolicy")},
			"aws_load_balancer_policy":                {Tok: awsResource(elbMod, "LoadBalancerPolicy")},
			"aws_load_balancer_backend_server_policy": {Tok: awsResource(elbMod, "LoadBalancerBackendServerPolicy")},
			"aws_load_balancer_listener_policy":       {Tok: awsResource(elbMod, "ListenerPolicy")},
			"aws_lb_ssl_negotiation_policy":           {Tok: awsResource(elbMod, "SslNegotiationPolicy")},
			// Elastic Load Balancing (V2: Application)
			"aws_alb": {
				Tok: awsResource(albMod, "LoadBalancer"),
				Docs: &tfbridge.DocInfo{
					Source: "lb.html.markdown",
				},
			},
			"aws_alb_listener": {
				Tok: awsResource(albMod, "Listener"),
				Docs: &tfbridge.DocInfo{
					Source: "lb_listener.html.markdown",
				},
			},
			"aws_alb_listener_certificate": {
				Tok: awsResource(albMod, "ListenerCertificate"),
				Docs: &tfbridge.DocInfo{
					Source: "lb_listener_certificate.html.markdown",
				},
			},
			"aws_alb_listener_rule": {
				Tok: awsResource(albMod, "ListenerRule"),
				Docs: &tfbridge.DocInfo{
					Source: "lb_listener_rule.html.markdown",
				},
			},
			"aws_alb_target_group": {
				Tok: awsResource(albMod, "TargetGroup"),
				Docs: &tfbridge.DocInfo{
					Source: "lb_target_group.html.markdown",
				},
			},
			"aws_alb_target_group_attachment": {
				Tok: awsResource(albMod, "TargetGroupAttachment"),
				Docs: &tfbridge.DocInfo{
					Source: "lb_target_group_attachment.html.markdown",
				},
			},
			// Load Balancing (Application and Network)
			"aws_lb":                         {Tok: awsResource(elbv2Mod, "LoadBalancer")},
			"aws_lb_listener":                {Tok: awsResource(elbv2Mod, "Listener")},
			"aws_lb_listener_certificate":    {Tok: awsResource(elbv2Mod, "ListenerCertificate")},
			"aws_lb_listener_rule":           {Tok: awsResource(elbv2Mod, "ListenerRule")},
			"aws_lb_target_group":            {Tok: awsResource(elbv2Mod, "TargetGroup")},
			"aws_lb_target_group_attachment": {Tok: awsResource(elbv2Mod, "TargetGroupAttachment")},
			// ECS for Kubernetes
			"aws_eks_cluster": {Tok: awsResource(eksMod, "Cluster")},
			// Elastic Search
			"aws_elasticsearch_domain": {
				Tok: awsResource(elasticsearchMod, "Domain"),
				Fields: map[string]*tfbridge.SchemaInfo{
					"domain_name": tfbridge.AutoNameTransform("domainName", 28, func(name string) string {
						return strings.ToLower(name)
					}),
					// These only accept a single value in the AWS API, but are not marked as MaxItems==1 in the TF
					// provider.
					"cluster_config":   {Name: "clusterConfig", MaxItemsOne: boolRef(true)},
					"ebs_options":      {Name: "ebsOptions", MaxItemsOne: boolRef(true)},
					"snapshot_options": {Name: "snapshotOptions", MaxItemsOne: boolRef(true)},
				},
			},
			"aws_elasticsearch_domain_policy": {Tok: awsResource(elasticsearchMod, "DomainPolicy")},
			// Elastic Transcoder
			"aws_elastictranscoder_pipeline": {
				Tok: awsResource(elastictranscoderMod, "Pipeline"),
				Docs: &tfbridge.DocInfo{
					Source: "elastic_transcoder_pipeline.html.markdown",
				},
			},
			"aws_elastictranscoder_preset": {
				Tok: awsResource(elastictranscoderMod, "Preset"),
				Docs: &tfbridge.DocInfo{
					Source: "elastic_transcoder_preset.html.markdown",
				},
			},
			// Elastic MapReduce
			"aws_emr_cluster":                {Tok: awsResource(emrMod, "Cluster")},
			"aws_emr_instance_group":         {Tok: awsResource(emrMod, "InstanceGroup")},
			"aws_emr_security_configuration": {Tok: awsResource(emrMod, "SecurityConfiguration")},
			// GameLift
			"aws_glacier_vault": {Tok: awsResource(glacierMod, "Vault")},
			// Glue
			"aws_glue_catalog_database": {Tok: awsResource(glueMod, "CatalogDatabase")},
			"aws_glue_catalog_table":    {Tok: awsResource(glueMod, "CatalogTable")},
			"aws_glue_classifier":       {Tok: awsResource(glueMod, "Classifier")},
			"aws_glue_connection":       {Tok: awsResource(glueMod, "Connection")},
			"aws_glue_job":              {Tok: awsResource(glueMod, "Job")},
			"aws_glue_trigger":          {Tok: awsResource(glueMod, "Trigger")},
			// Glacier
			"aws_gamelift_alias": {Tok: awsResource(glacierMod, "Alias")},
			"aws_gamelift_build": {Tok: awsResource(glacierMod, "Build")},
			"aws_gamelift_fleet": {Tok: awsResource(glacierMod, "Fleet")},
			// GuardDuty
			"aws_guardduty_detector":       {Tok: awsResource(glacierMod, "Detector")},
			"aws_guardduty_ipset":          {Tok: awsResource(glacierMod, "IPSet")},
			"aws_guardduty_member":         {Tok: awsResource(glacierMod, "Member")},
			"aws_guardduty_threatintelset": {Tok: awsResource(glacierMod, "ThreatIntelSet")},
			// Identity and Access Management (IAM)
			"aws_iam_access_key":              {Tok: awsResource(iamMod, "AccessKey")},
			"aws_iam_account_alias":           {Tok: awsResource(iamMod, "AccountAlias")},
			"aws_iam_account_password_policy": {Tok: awsResource(iamMod, "AccountPasswordPolicy")},
			"aws_iam_group_policy":            {Tok: awsResource(iamMod, "GroupPolicy")},
			"aws_iam_group":                   {Tok: awsResource(iamMod, "Group")},
			"aws_iam_group_membership":        {Tok: awsResource(iamMod, "GroupMembership")},
			"aws_iam_group_policy_attachment": {
				Tok: awsResource(iamMod, "GroupPolicyAttachment"),
				Fields: map[string]*tfbridge.SchemaInfo{
					"group": {Type: awsType(iamMod+"/group", "Group")},
					"policy_arn": {
						Name: "policyArn",
						Type: awsType(awsMod, "ARN"),
					},
				},
				// We pass delete-before-replace: this is a leaf node and a create followed by a delete actually
				// deletes the same attachment we just created, since it is structurally equivalent!
				DeleteBeforeReplace: true,
			},
			"aws_iam_instance_profile": {
				Tok: awsResource(iamMod, "InstanceProfile"),
				Fields: map[string]*tfbridge.SchemaInfo{
					"role": {Type: awsResource(iamMod, "Role")},
					"roles": {
						Elem: &tfbridge.SchemaInfo{Type: awsResource(iamMod, "Role")},
					},
				},
			},
			"aws_iam_openid_connect_provider": {Tok: awsResource(iamMod, "OpenIdConnectProvider")},
			"aws_iam_policy":                  {Tok: awsResource(iamMod, "Policy")},
			"aws_iam_policy_attachment": {
				Tok: awsResource(iamMod, "PolicyAttachment"),
				Fields: map[string]*tfbridge.SchemaInfo{
					"users": {
						Elem: &tfbridge.SchemaInfo{Type: awsType(iamMod+"/user", "User")},
					},
					"roles": {
						Elem: &tfbridge.SchemaInfo{Type: awsType(iamMod+"/role", "Role")},
					},
					"groups": {
						Elem: &tfbridge.SchemaInfo{Type: awsType(iamMod+"/group", "Group")},
					},
					"policy_arn": {
						Name: "policyArn",
						Type: awsType(awsMod, "ARN"),
					},
				},
				// We pass delete-before-replace: this is a leaf node and a create followed by a delete actually
				// deletes the same attachment we just created, since it is structurally equivalent!
				DeleteBeforeReplace: true,
			},
			"aws_iam_role_policy_attachment": {
				Tok: awsResource(iamMod, "RolePolicyAttachment"),
				Fields: map[string]*tfbridge.SchemaInfo{
					"role": {Type: awsType(iamMod+"/role", "Role")},
					"policy_arn": {
						Name: "policyArn",
						Type: awsType(awsMod, "ARN"),
					},
				},
				// We pass delete-before-replace: this is a leaf node and a create followed by a delete actually
				// deletes the same attachment we just created, since it is structurally equivalent!
				DeleteBeforeReplace: true,
			},
			"aws_iam_role_policy": {Tok: awsResource(iamMod, "RolePolicy")},
			"aws_iam_role": {
				Tok: awsResource(iamMod, "Role"),
				Fields: map[string]*tfbridge.SchemaInfo{
					"name": tfbridge.AutoName("name", 64),
				},
			},
			"aws_iam_saml_provider":         {Tok: awsResource(iamMod, "SamlProvider")},
			"aws_iam_server_certificate":    {Tok: awsResource(iamMod, "ServerCertificate")},
			"aws_iam_service_linked_role":   {Tok: awsResource(iamMod, "ServiceLinkedRole")},
			"aws_iam_user_group_membership": {Tok: awsResource(iamMod, "UserGroupMembership")},
			"aws_iam_user_policy_attachment": {
				Tok: awsResource(iamMod, "UserPolicyAttachment"),
				Fields: map[string]*tfbridge.SchemaInfo{
					"user": {Type: awsType(iamMod+"/user", "User")},
					"policy_arn": {
						Name: "policyArn",
						Type: awsType(awsMod, "ARN"),
					},
				},
				// We pass delete-before-replace: this is a leaf node and a create followed by a delete actually
				// deletes the same attachment we just created, since it is structurally equivalent!
				DeleteBeforeReplace: true,
			},
			"aws_iam_user_policy":        {Tok: awsResource(iamMod, "UserPolicy")},
			"aws_iam_user_ssh_key":       {Tok: awsResource(iamMod, "SshKey")},
			"aws_iam_user":               {Tok: awsResource(iamMod, "User")},
			"aws_iam_user_login_profile": {Tok: awsResource(iamMod, "UserLoginProfile")},
			// Inspector
			"aws_inspector_assessment_target":   {Tok: awsResource(inspectorMod, "AssessmentTarget")},
			"aws_inspector_assessment_template": {Tok: awsResource(inspectorMod, "AssessmentTemplate")},
			"aws_inspector_resource_group":      {Tok: awsResource(inspectorMod, "ResourceGroup")},
			// IoT
			"aws_iot_certificate": {Tok: awsResource(iotMod, "Certificate")},
			"aws_iot_policy": {
				Tok:      awsResource(iotMod, "Policy"),
				IDFields: []string{"name"},
			},
			"aws_iot_thing":      {Tok: awsResource(iotMod, "Thing")},
			"aws_iot_thing_type": {Tok: awsResource(iotMod, "ThingType")},
			"aws_iot_topic_rule": {
				Tok: awsResource(iotMod, "TopicRule"),
				Fields: map[string]*tfbridge.SchemaInfo{
					"cloudwatch_alarm":  {Name: "cloudwatchAlarm", MaxItemsOne: boolRef(true)},
					"cloudwatch_metric": {Name: "cloudwatchMetric", MaxItemsOne: boolRef(true)},
					"dynamodb":          {Name: "dynamodb", MaxItemsOne: boolRef(true)},
					"elasticsearch":     {Name: "elasticsearch", MaxItemsOne: boolRef(true)},
					"firehose":          {Name: "firehose", MaxItemsOne: boolRef(true)},
					"kinesis":           {Name: "kinesis", MaxItemsOne: boolRef(true)},
					"lambda":            {Name: "lambda", MaxItemsOne: boolRef(true)},
					"republish":         {Name: "republish", MaxItemsOne: boolRef(true)},
					"s3":                {Name: "s3", MaxItemsOne: boolRef(true)},
					"sns":               {Name: "sns", MaxItemsOne: boolRef(true)},
					"sqs":               {Name: "sqs", MaxItemsOne: boolRef(true)},
				},
			},
			// Kinesis
			"aws_kinesis_firehose_delivery_stream": {Tok: awsResource(kinesisMod, "FirehoseDeliveryStream")},
			"aws_kinesis_stream":                   {Tok: awsResource(kinesisMod, "Stream")},
			// Key Management Service (KMS)
			"aws_kms_alias": {Tok: awsResource(kmsMod, "Alias")},
			"aws_kms_grant": {Tok: awsResource(kmsMod, "Grant")},
			"aws_kms_key":   {Tok: awsResource(kmsMod, "Key")},
			// Lambda
			"aws_lambda_function": {
				Tok:      awsResource(lambdaMod, "Function"),
				IDFields: []string{"function_name"},
				Fields: map[string]*tfbridge.SchemaInfo{
					"function_name": tfbridge.AutoName("name", 64),
					"role":          {Type: awsType(awsMod, "ARN")},
					// Terraform accepts two sources for lambdas: a local filename or a S3 bucket/object.  To bridge
					// with Pulumi's asset model, we will hijack the filename property.  A Pulumi archive is passed in
					// its stead and we will turn around and emit the archive as a temp file that Terraform can read.
					// We also automatically populate the asset hash property as this is used in diffs/updates/etc.
					"filename": {
						Name: "code",
						Asset: &tfbridge.AssetTranslation{
							Kind:      tfbridge.FileArchive,
							Format:    resource.ZIPArchive,
							HashField: "source_code_hash",
						},
					},
				},
			},
			"aws_lambda_event_source_mapping": {Tok: awsResource(lambdaMod, "EventSourceMapping")},
			"aws_lambda_alias":                {Tok: awsResource(lambdaMod, "Alias")},
			"aws_lambda_permission": {
				Tok:      awsResource(lambdaMod, "Permission"),
				IDFields: []string{"statement_id"},
				Fields: map[string]*tfbridge.SchemaInfo{
					"function_name": {
						Name: "function",
						Type: awsType(lambdaMod+"/function", "Function"),
					},
					"statement_id": tfbridge.AutoName("statementId", 100),
				},
			},
			// LightSail
			"aws_lightsail_domain":               {Tok: awsResource(lightsailMod, "Domain")},
			"aws_lightsail_instance":             {Tok: awsResource(lightsailMod, "Instance")},
			"aws_lightsail_key_pair":             {Tok: awsResource(lightsailMod, "KeyPair")},
			"aws_lightsail_static_ip":            {Tok: awsResource(lightsailMod, "StaticIp")},
			"aws_lightsail_static_ip_attachment": {Tok: awsResource(lightsailMod, "StaticIpAttachment")},
			// Elemental MediaStore
			"aws_media_store_container": {Tok: awsResource(mediastoreMod, "Container")},
			// MQ
			"aws_mq_broker":        {Tok: awsResource(mqMod, "Broker")},
			"aws_mq_configuration": {Tok: awsResource(mqMod, "Configuration")},
			// OpsWorks
			"aws_opsworks_application":      {Tok: awsResource(opsworksMod, "Application")},
			"aws_opsworks_stack":            {Tok: awsResource(opsworksMod, "Stack")},
			"aws_opsworks_java_app_layer":   {Tok: awsResource(opsworksMod, "JavaAppLayer")},
			"aws_opsworks_haproxy_layer":    {Tok: awsResource(opsworksMod, "HaproxyLayer")},
			"aws_opsworks_static_web_layer": {Tok: awsResource(opsworksMod, "StaticWebLayer")},
			"aws_opsworks_php_app_layer":    {Tok: awsResource(opsworksMod, "PhpAppLayer")},
			"aws_opsworks_rails_app_layer":  {Tok: awsResource(opsworksMod, "RailsAppLayer")},
			"aws_opsworks_nodejs_app_layer": {Tok: awsResource(opsworksMod, "NodejsAppLayer")},
			"aws_opsworks_memcached_layer":  {Tok: awsResource(opsworksMod, "MemcachedLayer")},
			"aws_opsworks_mysql_layer":      {Tok: awsResource(opsworksMod, "MysqlLayer")},
			"aws_opsworks_ganglia_layer":    {Tok: awsResource(opsworksMod, "GangliaLayer")},
			"aws_opsworks_custom_layer":     {Tok: awsResource(opsworksMod, "CustomLayer")},
			"aws_opsworks_instance":         {Tok: awsResource(opsworksMod, "Instance")},
			"aws_opsworks_user_profile":     {Tok: awsResource(opsworksMod, "UserProfile")},
			"aws_opsworks_permission":       {Tok: awsResource(opsworksMod, "Permission")},
			"aws_opsworks_rds_db_instance":  {Tok: awsResource(opsworksMod, "RdsDbInstance")},
			// Organizations
			"aws_organizations_account":           {Tok: awsResource(organizationsMod, "Account")},
			"aws_organizations_organization":      {Tok: awsResource(organizationsMod, "Organization")},
			"aws_organizations_policy":            {Tok: awsResource(organizationsMod, "Policy")},
			"aws_organizations_policy_attachment": {Tok: awsResource(organizationsMod, "PolicyAttachment")},
			// Relational Database Service (RDS)
			"aws_rds_cluster":          {Tok: awsResource(rdsMod, "Cluster")},
			"aws_rds_cluster_instance": {Tok: awsResource(rdsMod, "ClusterInstance")},
			"aws_rds_cluster_parameter_group": {
				Tok: awsResource(rdsMod, "ClusterParameterGroup"),
				Fields: map[string]*tfbridge.SchemaInfo{
					"description": {
						Default: managedByPulumi,
					},
				},
			},
			"aws_db_event_subscription": {Tok: awsResource(rdsMod, "EventSubscription")},
			"aws_db_instance":           {Tok: awsResource(rdsMod, "Instance")},
			"aws_db_option_group": {
				Tok: awsResource(rdsMod, "OptionGroup"),
				Fields: map[string]*tfbridge.SchemaInfo{
					"option_group_description": {
						Default: managedByPulumi,
					},
				},
			},
			"aws_db_parameter_group": {
				Tok: awsResource(rdsMod, "ParameterGroup"),
				Fields: map[string]*tfbridge.SchemaInfo{
					"description": {
						Default: managedByPulumi,
					},
				},
			},
			"aws_db_security_group": {
				Tok: awsResource(rdsMod, "SecurityGroup"),
				Fields: map[string]*tfbridge.SchemaInfo{
					"description": {Default: managedByPulumi},
					// Use "ingress" instead of "ingresses" to match AWS APIs
					"ingress": {Name: "ingress"},
				},
			},
			"aws_db_snapshot":     {Tok: awsResource(rdsMod, "Snapshot")},
			"aws_db_subnet_group": {Tok: awsResource(rdsMod, "SubnetGroup")},
			// RedShift
			"aws_redshift_cluster": {Tok: awsResource(redshiftMod, "Cluster")},
			"aws_redshift_security_group": {
				Tok: awsResource(redshiftMod, "SecurityGroup"),
				Fields: map[string]*tfbridge.SchemaInfo{
					"description": {Default: managedByPulumi},
					// Use "ingress" instead of "ingresses" to match AWS APIs
					"ingress": {Name: "ingress"},
				},
			},
			"aws_redshift_parameter_group": {
				Tok: awsResource(redshiftMod, "ParameterGroup"),
				Fields: map[string]*tfbridge.SchemaInfo{
					"description": {
						Default: managedByPulumi,
					},
				},
			},
			"aws_redshift_subnet_group": {
				Tok: awsResource(redshiftMod, "SubnetGroup"),
				Fields: map[string]*tfbridge.SchemaInfo{
					"description": {
						Default: managedByPulumi,
					},
				},
			},
			// Route53
			"aws_route53_delegation_set":   {Tok: awsResource(route53Mod, "DelegationSet")},
			"aws_route53_record":           {Tok: awsResource(route53Mod, "Record")},
			"aws_route53_query_log":        {Tok: awsResource(route53Mod, "QueryLog")},
			"aws_route53_zone_association": {Tok: awsResource(route53Mod, "ZoneAssociation")},
			"aws_route53_zone": {
				Tok: awsResource(route53Mod, "Zone"),
				Fields: map[string]*tfbridge.SchemaInfo{
					"comment": {
						Default: managedByPulumi,
					},
				},
			},
			"aws_route53_health_check": {Tok: awsResource(route53Mod, "HealthCheck")},
			// Secrets Manager
			"aws_secretsmanager_secret":         {Tok: awsResource(secretsmanagerMod, "Secret")},
			"aws_secretsmanager_secret_version": {Tok: awsResource(secretsmanagerMod, "SecretVersion")},
			// Service Catalog
			"aws_servicecatalog_portfolio": {Tok: awsResource(servicecatalogMod, "Portfolio")},
			// Service Discovery
			"aws_service_discovery_private_dns_namespace": {Tok: awsResource(servicediscoveryMod, "PrivateDnsNamespace")},
			"aws_service_discovery_public_dns_namespace":  {Tok: awsResource(servicediscoveryMod, "PublicDnsNamespace")},
			"aws_service_discovery_service":               {Tok: awsResource(servicediscoveryMod, "Service")},
			// Simple Email Service (SES)
			"aws_ses_active_receipt_rule_set":      {Tok: awsResource(sesMod, "ActiveReceiptRuleSet")},
			"aws_ses_domain_dkim":                  {Tok: awsResource(sesMod, "DomainDkim")},
			"aws_ses_domain_identity":              {Tok: awsResource(sesMod, "DomainIdentity")},
			"aws_ses_domain_identity_verification": {Tok: awsResource(sesMod, "DomainIdentityVerification")},
			"aws_ses_domain_mail_from":             {Tok: awsResource(sesMod, "MailFrom")},
			"aws_ses_identity_notification_topic":  {Tok: awsResource(sesMod, "IdentityNotificationTopic")},
			"aws_ses_receipt_filter":               {Tok: awsResource(sesMod, "ReceiptFilter")},
			"aws_ses_receipt_rule":                 {Tok: awsResource(sesMod, "ReceiptRule")},
			"aws_ses_receipt_rule_set":             {Tok: awsResource(sesMod, "ReceiptRuleSet")},
			"aws_ses_configuration_set":            {Tok: awsResource(sesMod, "ConfgurationSet")},
			"aws_ses_event_destination":            {Tok: awsResource(sesMod, "EventDestination")},
			"aws_ses_template":                     {Tok: awsResource(sesMod, "Template")},
			// S3
			"aws_s3_bucket": {
				Tok: awsResource(s3Mod, "Bucket"),
				Fields: map[string]*tfbridge.SchemaInfo{
					"bucket": tfbridge.AutoNameTransform("bucket", 63, func(name string) string {
						return strings.ToLower(name)
					}),
					// Website only accepts a single value in the AWS API but is not marked MaxItems==1 in the TF
					// provider.
					"website": {Name: "website", MaxItemsOne: boolRef(true)},
				},
			},
			"aws_s3_bucket_metric":       {Tok: awsResource(s3Mod, "BucketMetric")},
			"aws_s3_bucket_notification": {Tok: awsResource(s3Mod, "BucketNotification")},
			"aws_s3_bucket_object": {
				Tok:      awsResource(s3Mod, "BucketObject"),
				IDFields: []string{"bucket", "key"},
				Fields: map[string]*tfbridge.SchemaInfo{
					"bucket": {
						// Prefer a strongly typed Bucket reference.
						Type: awsResource(s3Mod, "Bucket"),
						// But also permit a string in cases where all we have is a name.
						AltTypes: []tokens.Type{"string"},
					},
					"key": {
						// By default, use the name as the key.  It may of course be overridden.
						Default: &tfbridge.DefaultInfo{
							From: tfbridge.FromName(false, 0, nil),
						},
					},
					"source": {
						Asset: &tfbridge.AssetTranslation{
							Kind: tfbridge.FileAsset,
						},
					},
				},
			},
			"aws_s3_bucket_policy": {Tok: awsResource(s3Mod, "BucketPolicy")},
			// Systems Manager (SSM)
			"aws_ssm_activation":                {Tok: awsResource(ssmMod, "Activation")},
			"aws_ssm_association":               {Tok: awsResource(ssmMod, "Association")},
			"aws_ssm_document":                  {Tok: awsResource(ssmMod, "Document")},
			"aws_ssm_maintenance_window":        {Tok: awsResource(ssmMod, "MaintenanceWindow")},
			"aws_ssm_maintenance_window_target": {Tok: awsResource(ssmMod, "MaintenanceWindowTarget")},
			"aws_ssm_maintenance_window_task":   {Tok: awsResource(ssmMod, "MaintenanceWindowTask")},
			"aws_ssm_patch_baseline":            {Tok: awsResource(ssmMod, "PatchBaseline")},
			"aws_ssm_patch_group":               {Tok: awsResource(ssmMod, "PatchGroup")},
			"aws_ssm_parameter":                 {Tok: awsResource(ssmMod, "Parameter")},
			"aws_ssm_resource_data_sync":        {Tok: awsResource(ssmMod, "ResourceDataSync")},
			// SimpleDB
			"aws_simpledb_domain": {Tok: awsResource(simpledbMod, "Domain")},
			// Simple Queuing Service (SQS)
			"aws_sqs_queue": {
				Tok: awsResource(sqsMod, "Queue"),
				Fields: map[string]*tfbridge.SchemaInfo{
					"name": tfbridge.AutoName("name", 80),
				},
			},
			"aws_sqs_queue_policy": {Tok: awsResource(sqsMod, "QueuePolicy")},
			// Simple Notification Service (SNS)
			"aws_sns_platform_application": {Tok: awsResource(snsMod, "PlatformApplication")},
			"aws_sns_sms_preferences":      {Tok: awsResource(snsMod, "SmsPreferences")},
			"aws_sns_topic": {
				Tok: awsResource(snsMod, "Topic"),
				Fields: map[string]*tfbridge.SchemaInfo{
					"arn": {Type: awsType(awsMod, "ARN")},
				},
			},
			"aws_sns_topic_policy": {Tok: awsResource(snsMod, "TopicPolicy")},
			"aws_sns_topic_subscription": {
				Tok: awsResource(snsMod, "TopicSubscription"),
				Fields: map[string]*tfbridge.SchemaInfo{
					"topic_arn": {
						Name: "topic",
						Type: awsResource(snsMod, "Topic"),
					},
				},
			},
			// Step Functions (SFN)
			"aws_sfn_activity":      {Tok: awsResource(sfnMod, "Activity")},
			"aws_sfn_state_machine": {Tok: awsResource(sfnMod, "StateMachine")},
			// Web Application Firewall (WAF)
			"aws_waf_byte_match_set":          {Tok: awsResource(wafMod, "ByteMatchSet")},
			"aws_waf_geo_match_set":           {Tok: awsResource(wafMod, "GeoMatchSet")},
			"aws_waf_ipset":                   {Tok: awsResource(wafMod, "IpSet")},
			"aws_waf_rate_based_rule":         {Tok: awsResource(wafMod, "RateBasedRule")},
			"aws_waf_regex_match_set":         {Tok: awsResource(wafMod, "RegexMatchSet")},
			"aws_waf_regex_pattern_set":       {Tok: awsResource(wafMod, "RegexPatternSet")},
			"aws_waf_rule":                    {Tok: awsResource(wafMod, "Rule")},
			"aws_waf_rule_group":              {Tok: awsResource(wafMod, "RuleGroup")},
			"aws_waf_size_constraint_set":     {Tok: awsResource(wafMod, "SizeConstraintSet")},
			"aws_waf_web_acl":                 {Tok: awsResource(wafMod, "WebAcl")},
			"aws_waf_xss_match_set":           {Tok: awsResource(wafMod, "XssMatchSet")},
			"aws_waf_sql_injection_match_set": {Tok: awsResource(wafMod, "SqlInjectionMatchSet")},
			// Web Application Firewall (WAF) Regional
			"aws_wafregional_byte_match_set":          {Tok: awsResource(wafregionalMod, "ByteMatchSet")},
			"aws_wafregional_geo_match_set":           {Tok: awsResource(wafregionalMod, "GeoMatchSet")},
			"aws_wafregional_ipset":                   {Tok: awsResource(wafregionalMod, "IpSet")},
			"aws_wafregional_rate_based_rule":         {Tok: awsResource(wafregionalMod, "RateBasedRule")},
			"aws_wafregional_regex_match_set":         {Tok: awsResource(wafregionalMod, "RegexMatchSet")},
			"aws_wafregional_regex_pattern_set":       {Tok: awsResource(wafregionalMod, "RegexPatternSet")},
			"aws_wafregional_rule":                    {Tok: awsResource(wafregionalMod, "Rule")},
			"aws_wafregional_rule_group":              {Tok: awsResource(wafregionalMod, "RuleGroup")},
			"aws_wafregional_size_constraint_set":     {Tok: awsResource(wafregionalMod, "SizeConstraintSet")},
			"aws_wafregional_sql_injection_match_set": {Tok: awsResource(wafregionalMod, "SqlInjectionMatchSet")},
			"aws_wafregional_web_acl":                 {Tok: awsResource(wafregionalMod, "WebAcl")},
			"aws_wafregional_web_acl_association":     {Tok: awsResource(wafregionalMod, "WebAclAssociation")},
			"aws_wafregional_xss_match_set":           {Tok: awsResource(wafregionalMod, "XssMatchSet")},
		},
		DataSources: map[string]*tfbridge.DataSourceInfo{
			// AWS
			"aws_ami":                     {Tok: awsDataSource(awsMod, "getAmi")},
			"aws_ami_ids":                 {Tok: awsDataSource(awsMod, "getAmiIds")},
			"aws_arn":                     {Tok: awsDataSource(awsMod, "getArn")},
			"aws_autoscaling_groups":      {Tok: awsDataSource(awsMod, "getAutoscalingGroups")},
			"aws_availability_zone":       {Tok: awsDataSource(awsMod, "getAvailabilityZone")},
			"aws_availability_zones":      {Tok: awsDataSource(awsMod, "getAvailabilityZones")},
			"aws_billing_service_account": {Tok: awsDataSource(awsMod, "getBillingServiceAccount")},
			"aws_caller_identity":         {Tok: awsDataSource(awsMod, "getCallerIdentity")},
			"aws_canonical_user_id":       {Tok: awsDataSource(awsMod, "getCanonicalUserId")},
			"aws_eip":                     {Tok: awsDataSource(awsMod, "getElasticIp")},
			"aws_ip_ranges":               {Tok: awsDataSource(awsMod, "getIpRanges")},
			"aws_partition":               {Tok: awsDataSource(awsMod, "getPartition")},
			"aws_prefix_list":             {Tok: awsDataSource(awsMod, "getPrefixList")},
			"aws_region":                  {Tok: awsDataSource(awsMod, "getRegion")},
			// AWS Certificate Manager
			"aws_acm_certificate": {Tok: awsDataSource(acmMod, "getCertificate")},
			// AWS Private Certificate Authority
			"aws_acmpca_certificate_authority": {Tok: awsDataSource(acmpcaMod, "getCertificateAuthority")},
			// API Gateway
			"aws_api_gateway_rest_api": {Tok: awsDataSource(apigatewayMod, "getRestApi")},
			// Batch
			"aws_batch_compute_environment": {Tok: awsDataSource(batchMod, "getComputeEnvironment")},
			"aws_batch_job_queue":           {Tok: awsDataSource(batchMod, "getJobQueue")},
			// CloudFormation
			"aws_cloudformation_stack": {Tok: awsDataSource(cloudformationMod, "getStack")},
			// CloudTrail
			"aws_cloudtrail_service_account": {Tok: awsDataSource(cloudtrailMod, "getServiceAccount")},
			// CloudWatch
			"aws_cloudwatch_log_group": {Tok: awsDataSource(cloudwatchMod, "getLogGroup")},
			// Cognito
			"aws_cognito_user_pools": {Tok: awsDataSource(cognitoMod, "getUserPools")},
			// DynamoDB
			"aws_dynamodb_table": {
				Tok: awsDataSource(dynamodbMod, "getTable"),
				Fields: map[string]*tfbridge.SchemaInfo{
					// Override default pluralization ("indices") to match AWS APIs
					"global_secondary_index": {Name: "globalSecondaryIndexes"},
					"local_secondary_index":  {Name: "localSecondaryIndexes"},
				},
			},
			// EC2
			"aws_instance":               {Tok: awsDataSource(ec2Mod, "getInstance")},
			"aws_instances":              {Tok: awsDataSource(ec2Mod, "getInstances")},
			"aws_internet_gateway":       {Tok: awsDataSource(ec2Mod, "getInternetGateway")},
			"aws_nat_gateway":            {Tok: awsDataSource(ec2Mod, "getNatGateway")},
			"aws_network_interface":      {Tok: awsDataSource(ec2Mod, "getNetworkInterface")},
			"aws_route":                  {Tok: awsDataSource(ec2Mod, "getRoute")},
			"aws_route_table":            {Tok: awsDataSource(ec2Mod, "getRouteTable")},
			"aws_security_group":         {Tok: awsDataSource(ec2Mod, "getSecurityGroup")},
			"aws_subnet":                 {Tok: awsDataSource(ec2Mod, "getSubnet")},
			"aws_subnet_ids":             {Tok: awsDataSource(ec2Mod, "getSubnetIds")},
			"aws_vpc":                    {Tok: awsDataSource(ec2Mod, "getVpc")},
			"aws_vpc_endpoint":           {Tok: awsDataSource(ec2Mod, "getVpcEndpoint")},
			"aws_vpc_endpoint_service":   {Tok: awsDataSource(ec2Mod, "getVpcEndpointService")},
			"aws_vpc_peering_connection": {Tok: awsDataSource(ec2Mod, "getVpcPeeringConnection")},
			"aws_vpn_gateway":            {Tok: awsDataSource(ec2Mod, "getVpnGateway")},
			// Elastic Block Storage
			"aws_ebs_snapshot":     {Tok: awsDataSource(ebsMod, "getSnapshot")},
			"aws_ebs_snapshot_ids": {Tok: awsDataSource(ebsMod, "getSnapshotIds")},
			"aws_ebs_volume":       {Tok: awsDataSource(ebsMod, "getVolume")},
			// Elastic Container Registry
			"aws_ecr_credentials": {Tok: awsDataSource(ecrMod, "getCredentials")},
			"aws_ecr_repository":  {Tok: awsDataSource(ecrMod, "getRepository")},
			// Elastic Container Service
			"aws_ecs_cluster":              {Tok: awsDataSource(ecsMod, "getCluster")},
			"aws_ecs_container_definition": {Tok: awsDataSource(ecsMod, "getContainerDefinition")},
			"aws_ecs_service":              {Tok: awsDataSource(ecsMod, "getService")},
			"aws_ecs_task_definition":      {Tok: awsDataSource(ecsMod, "getTaskDefinition")},
			// Elastic Filesystem
			"aws_efs_file_system":  {Tok: awsDataSource(efsMod, "getFileSystem")},
			"aws_efs_mount_target": {Tok: awsDataSource(efsMod, "getMountTarget")},
			// ECS for Kubernetes
			"aws_eks_cluster": {Tok: awsDataSource(eksMod, "getCluster")},
			// Elastic Beanstalk
			"aws_elastic_beanstalk_solution_stack": {Tok: awsDataSource(elasticbeanstalkMod, "getSolutionStack")},
			"aws_elastic_beanstalk_hosted_zone":    {Tok: awsDataSource(elasticbeanstalkMod, "getHostedZone")},
			// ElastiCache
			"aws_elasticache_cluster":           {Tok: awsDataSource(elasticacheMod, "getCluster")},
			"aws_elasticache_replication_group": {Tok: awsDataSource(elasticacheMod, "getReplicationGroup")},
			// Elastic Load Balancing
			"aws_elb_hosted_zone_id":  {Tok: awsDataSource(elbMod, "getHostedZoneId")},
			"aws_elb_service_account": {Tok: awsDataSource(elbMod, "getServiceAccount")},
			"aws_elb":                 {Tok: awsDataSource(elbMod, "getLoadBalancer")},
			// Elastic Load Balancing (v2: Application)
			"aws_alb": {
				Tok: awsDataSource(albMod, "getLoadBalancer"),
				Docs: &tfbridge.DocInfo{
					Source: "lb.html.markdown",
				},
			},
			"aws_alb_listener": {
				Tok: awsDataSource(albMod, "getListener"),
				Docs: &tfbridge.DocInfo{
					Source: "lb_listener.html.markdown",
				},
			},
			"aws_alb_target_group": {
				Tok: awsDataSource(albMod, "getTargetGroup"),
				Docs: &tfbridge.DocInfo{
					Source: "lb_target_group.html.markdown",
				},
			},
			// Glue
			"aws_glue_script": {Tok: awsDataSource(glueMod, "getScript")},
			// IOT
			"aws_iot_endpoint": {Tok: awsDataSource(iotMod, "getEndpoint")},
			// Lambda
			"aws_lambda_function":   {Tok: awsDataSource(lambdaMod, "getFunction")},
			"aws_lambda_invocation": {Tok: awsDataSource(lambdaMod, "getInvocation")},
			// Load Balancing (Application and Network)
			"aws_lb":              {Tok: awsDataSource(elbv2Mod, "getLoadBalancer")},
			"aws_lb_listener":     {Tok: awsDataSource(elbv2Mod, "getListener")},
			"aws_lb_target_group": {Tok: awsDataSource(elbv2Mod, "getTargetGroup")},
			// MQ
			"aws_mq_broker": {Tok: awsDataSource(mqMod, "getBroker")},
			// IAM
			"aws_iam_account_alias":      {Tok: awsDataSource(iamMod, "getAccountAlias")},
			"aws_iam_group":              {Tok: awsDataSource(iamMod, "getGroup")},
			"aws_iam_instance_profile":   {Tok: awsDataSource(iamMod, "getInstanceProfile")},
			"aws_iam_policy":             {Tok: awsDataSource(iamMod, "getPolicy")},
			"aws_iam_policy_document":    {Tok: awsDataSource(iamMod, "getPolicyDocument")},
			"aws_iam_role":               {Tok: awsDataSource(iamMod, "getRole")},
			"aws_iam_server_certificate": {Tok: awsDataSource(iamMod, "getServerCertificate")},
			"aws_iam_user":               {Tok: awsDataSource(iamMod, "getUser")},
			// Inspector
			"aws_inspector_rules_packages": {Tok: awsDataSource(inspectorMod, "getRulesPackages")},
			// Kinesis
			"aws_kinesis_stream": {Tok: awsDataSource(kinesisMod, "getStream")},
			// Key Management Service
			"aws_kms_alias":      {Tok: awsDataSource(kmsMod, "getAlias")},
			"aws_kms_ciphertext": {Tok: awsDataSource(kmsMod, "getCipherText")},
			"aws_kms_key":        {Tok: awsDataSource(kmsMod, "getKey")},
			"aws_kms_secret":     {Tok: awsDataSource(kmsMod, "getSecret")},
			// RDS
			"aws_rds_cluster": {Tok: awsDataSource(rdsMod, "getCluster")},
			"aws_db_instance": {Tok: awsDataSource(rdsMod, "getInstance")},
			"aws_db_snapshot": {Tok: awsDataSource(rdsMod, "getSnapshot")},
			// RedShift
			"aws_redshift_cluster":         {Tok: awsDataSource(redshiftMod, "getCluster")},
			"aws_redshift_service_account": {Tok: awsDataSource(redshiftMod, "getServiceAccount")},
			// Route53
			"aws_route53_zone": {Tok: awsDataSource(route53Mod, "getZone")},
			// S3
			"aws_s3_bucket":        {Tok: awsDataSource(s3Mod, "getBucket")},
			"aws_s3_bucket_object": {Tok: awsDataSource(s3Mod, "getBucketObject")},
			// Secrets Manager
			"aws_secretsmanager_secret":         {Tok: awsDataSource(secretsmanagerMod, "getSecret")},
			"aws_secretsmanager_secret_version": {Tok: awsDataSource(secretsmanagerMod, "getSecretVersion")},
			// SNS
			"aws_sns_topic": {Tok: awsDataSource(snsMod, "getTopic")},
			// SQS
			"aws_sqs_queue": {Tok: awsDataSource(sqsMod, "getQueue")},
			// SSM
			"aws_ssm_parameter": {Tok: awsDataSource(ssmMod, "getParameter")},
		},
		Overlay: &tfbridge.OverlayInfo{
			Files: []string{
				"arn.ts",    // ARN typedef
				"region.ts", // Region union type and constants
			},
			Modules: map[string]*tfbridge.OverlayInfo{
				"config": {
					Files: []string{
						"require.ts", // requireRegion helpers for validating proper config
					},
				},
				"ec2": {
					Files: []string{
						"instanceType.ts", // InstanceType union type and constants
					},
				},
				"ecs": {
					Files: []string{
						"container.ts", // Container definition JSON schema
					},
				},
				"iam": {
					Files: []string{
						"documents.ts",       // policy document schemas.
						"managedPolicies.ts", // handy constants that predefine all known managed policies.
					},
				},
				"lambda": {
					Files: []string{
						"runtimes.ts", // a union type and constants for available Lambda runtimes.
					},
				},
				"serverless": {
					Files: []string{
						"function.ts", // a union type and constants for available Lambda runtimes.
					},
				},
				"sqs": {
					Files: []string{
						"redrive.ts", // schema definitions for SQS redrive policies.
					},
				},
			},
		},
		JavaScript: &tfbridge.JavaScriptInfo{
			Dependencies: map[string]string{
				"@pulumi/pulumi":    "^0.12.3",
				"builtin-modules":   "3.0.0",
				"read-package-tree": "^5.2.1",
				"resolve":           "^1.7.1",
			},
			DevDependencies: map[string]string{
				"@types/node": "^8.0.25", // so we can access strongly typed node definitions.
			},
<<<<<<< HEAD
			PeerDependencies: map[string]string{
				"@pulumi/pulumi": "^0.12.2",
			},
=======
>>>>>>> 1fa40a8e
		},
		Python: &tfbridge.PythonInfo{
			Requires: map[string]string{
				"pulumi": ">=0.12.2,<0.13.0",
			},
		},
	}

	// For all resources with name properties, we will add an auto-name property.  Make sure to skip those that
	// already have a name mapping entry, since those may have custom overrides set above (e.g., for length).
	const awsName = "name"
	for resname, res := range prov.Resources {
		if schema := p.ResourcesMap[resname]; schema != nil {
			if _, has := schema.Schema[awsName]; has {
				if _, hasfield := res.Fields[awsName]; !hasfield {
					if res.Fields == nil {
						res.Fields = make(map[string]*tfbridge.SchemaInfo)
					}
					res.Fields[awsName] = tfbridge.AutoName(awsName, 255)
				}
			}
		}
	}

	return prov
}<|MERGE_RESOLUTION|>--- conflicted
+++ resolved
@@ -1452,12 +1452,6 @@
 			DevDependencies: map[string]string{
 				"@types/node": "^8.0.25", // so we can access strongly typed node definitions.
 			},
-<<<<<<< HEAD
-			PeerDependencies: map[string]string{
-				"@pulumi/pulumi": "^0.12.2",
-			},
-=======
->>>>>>> 1fa40a8e
 		},
 		Python: &tfbridge.PythonInfo{
 			Requires: map[string]string{
