--- conflicted
+++ resolved
@@ -1872,11 +1872,7 @@
 		},
 		JavaScript: &tfbridge.JavaScriptInfo{
 			Dependencies: map[string]string{
-<<<<<<< HEAD
-				"@pulumi/pulumi":    "^0.15.0",
-=======
 				"@pulumi/pulumi":    "^0.15.1-rc",
->>>>>>> 225f9a5f
 				"builtin-modules":   "3.0.0",
 				"read-package-tree": "^5.2.1",
 				"resolve":           "^1.7.1",
@@ -1938,11 +1934,7 @@
 		},
 		Python: &tfbridge.PythonInfo{
 			Requires: map[string]string{
-<<<<<<< HEAD
-				"pulumi": ">=0.15.0,<0.16.0",
-=======
 				"pulumi": ">=0.15.1rc,<0.16.0",
->>>>>>> 225f9a5f
 			},
 		},
 	}
