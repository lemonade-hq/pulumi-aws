{
    "name": "serverlessfunctions",
    "version": "0.1.0",
    "license": "Apache-2.0",
    "main": "bin/index.js",
    "typings": "bin/index.d.ts",
    "scripts": {
        "build": "tsc"
    },
    "dependencies": {
<<<<<<< HEAD
        "@pulumi/pulumi": "^0.15.0",
        "@slack/client": "^4.3.1",
=======
        "@pulumi/pulumi": "^0.15.1-rc",
        "@slack/client": "4.3.1",
>>>>>>> 225f9a5f
        "aws-sdk": "^2.252.1",
        "express": "^4.16.3"
    },
    "devDependencies": {
        "@types/express": "^4.16.0",
        "@types/node": "^10.3.0",
        "typescript": "^2.6.2"
    },
    "peerDependencies": {
        "@pulumi/aws": "latest"
    }
}<|MERGE_RESOLUTION|>--- conflicted
+++ resolved
@@ -8,13 +8,8 @@
         "build": "tsc"
     },
     "dependencies": {
-<<<<<<< HEAD
-        "@pulumi/pulumi": "^0.15.0",
-        "@slack/client": "^4.3.1",
-=======
         "@pulumi/pulumi": "^0.15.1-rc",
         "@slack/client": "4.3.1",
->>>>>>> 225f9a5f
         "aws-sdk": "^2.252.1",
         "express": "^4.16.3"
     },
